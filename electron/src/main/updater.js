--- conflicted
+++ resolved
@@ -13,12 +13,8 @@
 
 autoUpdater.checkForUpdatesAndNotify()
 export default class Updater {
-<<<<<<< HEAD
-=======
-  hasUpdate = false
   window
   torrentWindow
->>>>>>> 25ba6501
   /**
    * @param {import('electron').BrowserWindow} window
    * @param {import('electron').BrowserWindow} torrentWindow
@@ -33,32 +29,17 @@
       hasUpdate = true
       window.webContents.send('update-downloaded', true)
     })
-<<<<<<< HEAD
-    ipcMain.on('quit-and-install', () => {
-      if (hasUpdate) {
-        autoUpdater.quitAndInstall()
-        hasUpdate = false
-      }
-    })
-  }
-
-  install () {
-    if (hasUpdate) {
-      autoUpdater.quitAndInstall()
-      hasUpdate = false
-=======
   }
 
   install (forceRunAfter = false) {
-    if (this.hasUpdate) {
+    if (hasUpdate) {
       setImmediate(() => {
         this.window.close()
         this.torrentWindow.close()
         autoUpdater.quitAndInstall(true, forceRunAfter)
       })
       if (process.platform === 'darwin') shell.openExternal('https://miru.watch/download')
-      this.hasUpdate = false
->>>>>>> 25ba6501
+      hasUpdate = false
       return true
     }
   }
