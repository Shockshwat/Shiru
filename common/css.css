--- conflicted
+++ resolved
@@ -117,36 +117,12 @@
   z-index: 100;
 }
 
-<<<<<<< HEAD
 .z-101 {
   z-index: 101;
 }
 
-.material-symbols-outlined {
-  font-family: "Material Symbols Outlined Variable";
-  font-weight: normal;
-  font-style: normal;
-  font-size: 24px;
-  line-height: 1;
-  letter-spacing: normal;
-  text-transform: none;
-  display: inline-block;
-  white-space: nowrap;
-  word-wrap: normal;
-  direction: ltr;
-  -webkit-font-smoothing: antialiased;
-  -moz-osx-font-smoothing: grayscale;
-  text-rendering: optimizeLegibility;
-  font-feature-settings: "liga";
-  font-variation-settings: 'FILL' 0, 'wght' 300, 'GRAD' 0, 'opsz' 64;
-}
-
-.filled {
-  font-variation-settings: 'FILL' 1;
-=======
 .text-dark-light {
   color: var(--gray-color-light);
->>>>>>> cbcc0212
 }
 
 .pointer {
