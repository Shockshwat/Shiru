--- conflicted
+++ resolved
@@ -349,39 +349,6 @@
       if (media.status !== 'FINISHED' && media.status !== 'RELEASING') return
 
       // check if media can even be watched, ex: it was resolved incorrectly
-<<<<<<< HEAD
-      if (media.status === 'FINISHED' || media.status === 'RELEASING') {
-        // some anime/OVA's can have a single episode, or some movies can have multiple episodes
-        const singleEpisode = ((!media.episodes && (Number(filemedia.episode) === 1 || isNaN(Number(filemedia.episode)))) || (media.format === 'MOVIE' && media.episodes === 1)) && 1 // movie check
-        const videoEpisode = Number(filemedia.episode) || singleEpisode
-        const mediaEpisode = media.episodes || media.nextAiringEpisode?.episode || singleEpisode
-        // check episode range
-        if (videoEpisode && mediaEpisode && (mediaEpisode >= videoEpisode)) {
-          // check user's own watch progress
-          const lists = media.mediaListEntry?.customLists.filter(list => list.enabled).map(list => list.name) || []
-
-          const status = media.mediaListEntry?.status === 'REPEATING' ? 'REPEATING' : 'CURRENT'
-
-          if (!media.mediaListEntry || (media.mediaListEntry?.progress <= videoEpisode) || singleEpisode) {
-            const variables = {
-              repeat: media.mediaListEntry?.repeat || 0,
-              id: media.id,
-              status,
-              episode: videoEpisode,
-              lists
-            }
-            if (videoEpisode === mediaEpisode) {
-              variables.status = 'COMPLETED'
-              if (media.mediaListEntry?.status === 'REPEATING') variables.repeat = media.mediaListEntry.repeat + 1
-            }
-            if (!lists.includes('Watched using Miru')) {
-              variables.lists.push('Watched using Miru')
-            }
-            await this.entry(variables)
-            this.userLists.value = this.getUserLists({ sort: 'UPDATED_TIME_DESC' })
-          }
-        }
-=======
       // some anime/OVA's can have a single episode, or some movies can have multiple episodes
       const singleEpisode = ((!media.episodes && (Number(filemedia.episode) === 1 || isNaN(Number(filemedia.episode)))) || (media.format === 'MOVIE' && media.episodes === 1)) && 1 // movie check
       const videoEpisode = Number(filemedia.episode) || singleEpisode
@@ -410,7 +377,6 @@
       if (videoEpisode === mediaEpisode) {
         variables.status = 'COMPLETED'
         if (media.mediaListEntry?.status === 'REPEATING') variables.repeat = media.mediaListEntry.repeat + 1
->>>>>>> 8902833e
       }
       if (!lists.includes('Watched using Miru')) {
         variables.lists.push('Watched using Miru')
