--- conflicted
+++ resolved
@@ -348,60 +348,9 @@
     return Object.entries(searchResults).map(([filename, id]) => [filename, search.data.Page.media.find(media => media.id === id)])
   }
 
-<<<<<<< HEAD
   async alEntry (lists, variables) {
     if (!lists.includes('Watched using Miru')) {
       variables.lists.push('Watched using Miru')
-=======
-  async alEntry (filemedia) {
-    // check if values exist
-    if (filemedia.media && alToken) {
-      const { media, failed } = filemedia
-      debug(`Checking entry for ${media.title.userPreferred}`)
-
-      debug(`Media viability: ${media.status}, Is from failed resolve: ${failed}`)
-      if (failed) return
-      if (media.status !== 'FINISHED' && media.status !== 'RELEASING') return
-
-      // check if media can even be watched, ex: it was resolved incorrectly
-      // some anime/OVA's can have a single episode, or some movies can have multiple episodes
-      const singleEpisode = ((!media.episodes && (Number(filemedia.episode) === 1 || isNaN(Number(filemedia.episode)))) || (media.format === 'MOVIE' && media.episodes === 1)) && 1 // movie check
-      const videoEpisode = Number(filemedia.episode) || singleEpisode
-      const mediaEpisode = media.episodes || media.nextAiringEpisode?.episode || singleEpisode
-
-      debug(`Episode viability: ${videoEpisode}, ${mediaEpisode}, ${singleEpisode}`)
-      if (!videoEpisode || !mediaEpisode) return
-      // check episode range, safety check if `failed` didn't catch this
-      if (videoEpisode > mediaEpisode) return
-
-      const lists = media.mediaListEntry?.customLists.filter(list => list.enabled).map(list => list.name) || []
-
-      const status = media.mediaListEntry?.status === 'REPEATING' ? 'REPEATING' : 'CURRENT'
-      const progress = media.mediaListEntry?.progress
-
-      debug(`User's progress: ${progress}, Media's progress: ${videoEpisode}`)
-      // check user's own watch progress
-      if (progress > videoEpisode) return
-      if (progress === videoEpisode && videoEpisode !== mediaEpisode && !singleEpisode) return
-
-      debug(`Updating entry for ${media.title.userPreferred}`)
-      const variables = {
-        repeat: media.mediaListEntry?.repeat || 0,
-        id: media.id,
-        status,
-        episode: videoEpisode,
-        lists
-      }
-      if (videoEpisode === mediaEpisode) {
-        variables.status = 'COMPLETED'
-        if (media.mediaListEntry?.status === 'REPEATING') variables.repeat = media.mediaListEntry.repeat + 1
-      }
-      if (!lists.includes('Watched using Miru')) {
-        variables.lists.push('Watched using Miru')
-      }
-      await this.entry(variables)
-      this.userLists.value = this.getUserLists()
->>>>>>> 7921e87c
     }
     return await this.entry(variables)
   }
@@ -534,16 +483,10 @@
   }
 
   /** @returns {Promise<import('./al.d.ts').Query<{ MediaListCollection: import('./al.d.ts').MediaListCollection }>>} */
-<<<<<<< HEAD
-  async getUserLists (variables) {
+  async getUserLists (variables = {}) {
+    debug('Getting user lists')
     variables.id = !variables.userID ? this.userID?.viewer?.data?.Viewer.id : variables.userID
     variables.sort = variables.sort?.replace('USER_SCORE_DESC', 'SCORE_DESC') || 'UPDATED_TIME_DESC' // doesn't exist, AniList uses SCORE_DESC for both MediaSort and MediaListSort.
-=======
-  async getUserLists (variables = {}) {
-    debug('Getting user lists')
-    const userId = this.userID?.viewer?.data?.Viewer.id
-    variables.id = userId
->>>>>>> 7921e87c
     const query = /* js */` 
       query($id: Int, $sort: [MediaListSort]) {
         MediaListCollection(userId: $id, type: ANIME, sort: $sort, forceSingleCompletedList: true) {
@@ -565,13 +508,8 @@
 
   /** @returns {Promise<import('./al.d.ts').Query<{ MediaList: { status: string, progress: number, repeat: number }}>>} */
   async searchIDStatus (variables = {}) {
-<<<<<<< HEAD
     variables.id = this.userID?.viewer?.data?.Viewer.id
-=======
     debug(`Searching for ID status: ${variables.id}`)
-    const userId = this.userID?.viewer?.data?.Viewer.id
-    variables.id = userId
->>>>>>> 7921e87c
     const query = /* js */` 
       query($id: Int, $mediaId: Int) {
         MediaList(userId: $id, mediaId: $mediaId) {
@@ -686,9 +624,9 @@
     return this.alRequest(query, variables)
   }
 
-<<<<<<< HEAD
   /** @returns {Promise<import('./al.d.ts').Query<{Media: import('./al.d.ts').Media}>>} */
   recommendations (variables) {
+    debug(`Getting recommendations for ${variables.id}`)
     const query = /* js */` 
       query($id: Int) {
         Media(id: $id, type: ANIME) {
@@ -716,10 +654,7 @@
   }
 
   async entry (variables) {
-=======
-  entry (variables) {
     debug(`Updating entry for ${variables.id}`)
->>>>>>> 7921e87c
     const query = /* js */`
       mutation($lists: [String], $id: Int, $status: MediaListStatus, $episode: Int, $repeat: Int, $score: Int, $startedAt: FuzzyDateInput, $completedAt: FuzzyDateInput) {
         SaveMediaListEntry(mediaId: $id, status: $status, progress: $episode, repeat: $repeat, scoreRaw: $score, customLists: $lists, startedAt: $startedAt, completedAt: $completedAt) {
@@ -746,12 +681,8 @@
     return res
   }
 
-<<<<<<< HEAD
   async delete (variables) {
-=======
-  delete (variables) {
     debug(`Deleting entry for ${variables.id}`)
->>>>>>> 7921e87c
     const query = /* js */`
       mutation($id: Int) {
         DeleteMediaListEntry(id: $id) {
