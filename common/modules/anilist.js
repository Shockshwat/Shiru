import lavenshtein from 'js-levenshtein'
import { writable } from 'simple-store-svelte'
import Bottleneck from 'bottleneck'

import { alToken, settings } from '@/modules/settings.js'
import { toast } from 'svelte-sonner'
import { sleep } from './util.js'
import Helper from '@/modules/helper.js'
import IPC from '@/modules/ipc.js'
import Debug from 'debug'

const debug = Debug('ui:anilist')

export const codes = {
  400: 'Bad Request',
  401: 'Unauthorized',
  402: 'Payment Required',
  403: 'Forbidden',
  404: 'Not Found',
  406: 'Not Acceptable',
  408: 'Request Time-out',
  409: 'Conflict',
  410: 'Gone',
  412: 'Precondition Failed',
  413: 'Request Entity Too Large',
  429: 'Too Many Requests',
  500: 'Internal Server Error',
  501: 'Not Implemented',
  502: 'Bad Gateway',
  503: 'Service Unavailable',
  504: 'Gateway Time-out',
  505: 'HTTP Version Not Supported',
  506: 'Variant Also Negotiates',
  507: 'Insufficient Storage',
  509: 'Bandwidth Limit Exceeded',
  510: 'Not Extended',
  511: 'Network Authentication Required'
}

function printError (error) {
  debug(`Error: ${error.status || 429} - ${error.message || codes[error.status || 429]}`)
  toast.error('Search Failed', {
    description: `Failed making request to anilist!\nTry again in a minute.\n${error.status || 429} - ${error.message || codes[error.status || 429]}`,
    duration: 3000
  })
}

const date = new Date()
export const currentSeason = ['WINTER', 'SPRING', 'SUMMER', 'FALL'][Math.floor((date.getMonth() / 12) * 4) % 4]
export const currentYear = date.getFullYear()

/**
 * @param {import('./al.d.ts').Media & {lavenshtein?: number}} media
 * @param {string} name
 */
function getDistanceFromTitle (media, name) {
  if (media) {
    const titles = Object.values(media.title).filter(v => v).map(title => lavenshtein(title.toLowerCase(), name.toLowerCase()))
    const synonyms = media.synonyms.filter(v => v).map(title => lavenshtein(title.toLowerCase(), name.toLowerCase()) + 2)
    const distances = [...titles, ...synonyms]
    const min = distances.reduce((prev, curr) => prev < curr ? prev : curr)
    media.lavenshtein = min
    return media
  }
}

const queryObjects = /* js */`
id,
idMal,
title {
  romaji,
  english,
  native,
  userPreferred
},
description(asHtml: false),
season,
seasonYear,
format,
status,
episodes,
duration,
averageScore,
genres,
tags {
  name,
  rank
},
isFavourite,
coverImage {
  extraLarge,
  medium,
  color
},
source,
countryOfOrigin,
isAdult,
bannerImage,
synonyms,
studios(sort: NAME, isMain: true) {
  nodes {
    name
  }
},
stats {
  scoreDistribution {
    score,
    amount
    }
},
nextAiringEpisode {
  timeUntilAiring,
  episode
},
trailer {
  id,
  site
},
streamingEpisodes {
  title,
  thumbnail
},
mediaListEntry {
  id,
  progress,
  repeat,
  status,
  customLists(asArray: true),
  score(format: POINT_10),
  startedAt {
    year,
    month,
    day
  },
  completedAt {
    year,
    month,
    day
  }
},
airingSchedule(page: 1, perPage: 1, notYetAired: true) {
  nodes {
    episode,
    airingAt
  }
},
relations {
  edges {
    relationType(version:2),
    node {
      id,
      type,
      format,
      seasonYear
    }
  }
}`

class AnilistClient {
  limiter = new Bottleneck({
    reservoir: 90,
    reservoirRefreshAmount: 90,
    reservoirRefreshInterval: 60 * 1000,
    maxConcurrent: 10,
    minTime: 100
  })

  rateLimitPromise = null

  /** @type {import('simple-store-svelte').Writable<ReturnType<AnilistClient['getUserLists']>>} */
  userLists = writable()

  userID = alToken

  /** @type {Record<number, import('./al.d.ts').Media>} */
  mediaCache = {}

  lastNotificationDate = Date.now() / 1000

  constructor () {
    debug('Initializing Anilist Client for ID ' + this.userID?.viewer?.data?.Viewer.id)
    this.limiter.on('failed', async (error, jobInfo) => {
      printError(error)

      if (error.status === 500) return 1

      if (!error.statusText) {
        if (!this.rateLimitPromise) this.rateLimitPromise = sleep(61 * 1000).then(() => { this.rateLimitPromise = null })
        return 61 * 1000
      }
      const time = ((error.headers.get('retry-after') || 60) + 1) * 1000
      if (!this.rateLimitPromise) this.rateLimitPromise = sleep(time).then(() => { this.rateLimitPromise = null })
      return time
    })

    if (this.userID?.viewer?.data?.Viewer) {
      this.userLists.value = this.getUserLists({ sort: 'UPDATED_TIME_DESC' })
      // update userLists every 15 mins
      setInterval(() => this.userLists.value = this.getUserLists({ sort: 'UPDATED_TIME_DESC' }), 1000 * 60 * 15)
      // check notifications every 5 mins
      setInterval(() => { this.findNewNotifications() }, 1000 * 60 * 5)
    }
  }

  /** @type {(options: RequestInit) => Promise<any>} */
  handleRequest = this.limiter.wrap(async opts => {
    await this.rateLimitPromise
    let res = {}
    try {
      res = await fetch('https://graphql.anilist.co', opts)
    } catch (e) {
      if (!res || res.status !== 404) throw e
    }
    if (!res.ok && (res.status === 429 || res.status === 500)) {
      throw res
    }
    let json = null
    try {
      json = await res.json()
    } catch (error) {
      if (res.ok) printError(error)
    }
    if (!res.ok && res.status !== 404) {
      if (json) {
        for (const error of json?.errors || []) {
          printError(error)
        }
      } else {
        printError(res)
      }
    }
    return json
  })

  /**
   * @param {string} query
   * @param {Record<string, any>} variables
   */
  alRequest (query, variables) {
    /** @type {RequestInit} */
    const options = {
      method: 'POST',
      credentials: 'omit',
      headers: {
        'Content-Type': 'application/json',
        Accept: 'application/json'
      },
      body: JSON.stringify({
        query: query.replace(/\s/g, '').replaceAll('&nbsp;', ' '),
        variables: {
          page: 1,
          perPage: 50,
          status_in: '[CURRENT,PLANNING,COMPLETED,DROPPED,PAUSED,REPEATING]',
          ...variables
        }
      })
    }
    if (variables?.token) options.headers.Authorization = variables.token
    else if (alToken?.token) options.headers.Authorization = alToken.token

    return this.handleRequest(options)
  }

  async alSearch (method) {
    const res = await this.searchName(method)
    const media = res.data.Page.media.map(media => getDistanceFromTitle(media, method.name))
    if (!media.length) return null
    return media.reduce((prev, curr) => prev.lavenshtein <= curr.lavenshtein ? prev : curr)
  }

  async findNewNotifications () {
    debug('Checking for new notifications')
    const res = await this.getNotifications()
    const notifications = res.data.Page.notifications
    const newNotifications = notifications.filter(({ createdAt }) => createdAt > this.lastNotificationDate)
    this.lastNotificationDate = Date.now() / 1000
    debug(`Found ${newNotifications.length} new notifications`)
    for (const { media, episode, type } of newNotifications) {
      const options = {
        title: media.title.userPreferred,
        body: type === 'AIRING' ? `Episode ${episode} is out in Japan, it should be available soon.` : 'Was recently added to AniList.',
        icon: media.coverImage.medium,
        data: { id: media.id }
      }
      IPC.emit('notification', options)
    }
  }

  /**
   * @param {{key: string, title: string, year?: string, isAdult: boolean}[]} flattenedTitles
   **/
  async alSearchCompound (flattenedTitles) {
    debug(`Searching for ${flattenedTitles.length} titles via compound search`)
    if (!flattenedTitles.length) return []
    // isAdult doesn't need an extra variable, as the title is the same regardless of type, so we re-use the same variable for adult and non-adult requests
    /** @type {Record<`v${number}`, string>} */
    const requestVariables = flattenedTitles.reduce((obj, { title, isAdult }, i) => {
      if (isAdult && i !== 0) return obj
      obj[`v${i}`] = title
      return obj
    }, {})

    const queryVariables = flattenedTitles.reduce((arr, { isAdult }, i) => {
      if (isAdult && i !== 0) return arr
      arr.push(`$v${i}: String`)
      return arr
    }, []).join(', ')
    const fragmentQueries = flattenedTitles.map(({ year, isAdult }, i) => /* js */`
    v${i}: Page(perPage: 10) {
      media(type: ANIME, search: $v${(isAdult && i !== 0) ? i - 1 : i}, status_in: [RELEASING, FINISHED], isAdult: ${!!isAdult} ${year ? `, seasonYear: ${year}` : ''}) {
        ...med
      }
    }`)

    const query = /* js */`
    query(${queryVariables}) {
      ${fragmentQueries}
    }
    
    fragment&nbsp;med&nbsp;on&nbsp;Media {
      id,
      title {
        romaji,
        english,
        native
      },
      synonyms
    }`

    /**
     * @type {import('./al.d.ts').Query<Record<string, {media: import('./al.d.ts').Media[]}>>}
     * @returns {Promise<[string, import('./al.d.ts').Media][]>}
     * */
    const res = await this.alRequest(query, requestVariables)

    /** @type {Record<string, number>} */
    const searchResults = {}
    for (const [variableName, { media }] of Object.entries(res.data)) {
      if (!media.length) continue
      const titleObject = flattenedTitles[Number(variableName.slice(1))]
      if (searchResults[titleObject.key]) continue
      searchResults[titleObject.key] = media.map(media => getDistanceFromTitle(media, titleObject.title)).reduce((prev, curr) => prev.lavenshtein <= curr.lavenshtein ? prev : curr).id
    }

    const ids = Object.values(searchResults)
    const search = await this.searchIDS({ id: ids, perPage: 50 })
    return Object.entries(searchResults).map(([filename, id]) => [filename, search.data.Page.media.find(media => media.id === id)])
  }

  async alEntry (lists, variables) {
    if (!lists.includes('Watched using Miru')) {
      variables.lists.push('Watched using Miru')
    }
    return await this.entry(variables)
  }

  async searchName (variables = {}) {
    debug(`Searching name for ${variables.name}`)
    const query = /* js */` 
    query($page: Int, $perPage: Int, $sort: [MediaSort], $name: String, $status: [MediaStatus], $year: Int, $isAdult: Boolean) {
      Page(page: $page, perPage: $perPage) {
        pageInfo {
          hasNextPage
        },
        media(type: ANIME, search: $name, sort: $sort, status_in: $status, isAdult: $isAdult, format_not: MUSIC, seasonYear: $year) {
          ${queryObjects}
        }
      }
    }`

    variables.isAdult = variables.isAdult ?? false

    /** @type {import('./al.d.ts').PagedQuery<{media: import('./al.d.ts').Media[]}>} */
    const res = await this.alRequest(query, variables)
    await this.updateCache(res.data.Page.media)

    return res
  }

  async searchIDSingle (variables) {
    debug(`Searching for ID: ${variables.id}`)
    const query = /* js */` 
    query($id: Int) { 
      Media(id: $id, type: ANIME) {
        ${queryObjects}
      }
    }`

    /** @type {import('./al.d.ts').Query<{Media: import('./al.d.ts').Media}>} */
    const res = await this.alRequest(query, variables)

    await this.updateCache([res.data.Media])

    return res
  }

  async searchIDS (variables) {
    debug(`Searching for IDs: ${variables?.id?.length || variables?.idMal?.length}`)
    const query = /* js */` 
    query($id: [Int], $idMal: [Int], $id_not: [Int], $page: Int, $perPage: Int, $status: [MediaStatus], $onList: Boolean, $sort: [MediaSort], $search: String, $season: MediaSeason, $year: Int, $genre: [String], $tag: [String], $format: MediaFormat) { 
      Page(page: $page, perPage: $perPage) {
        pageInfo {
          hasNextPage
        },
        media(id_in: $id, idMal_in: $idMal, id_not_in: $id_not, type: ANIME, status_in: $status, onList: $onList, search: $search, sort: $sort, season: $season, seasonYear: $year, genre_in: $genre, tag_in: $tag, format: $format) {
          ${queryObjects}
        }
      }
    }`

    /** @type {import('./al.d.ts').PagedQuery<{media: import('./al.d.ts').Media[]}>} */
    const res = await this.alRequest(query, variables)

    await this.updateCache(res.data.Page.media)

    return res
  }

  /** @returns {Promise<import('./al.d.ts').PagedQuery<{ notifications: { id: number, type: string, createdAt: number, episode: number, media: import('./al.d.ts').Media}[] }>>} */
  getNotifications (variables = {}) {
    debug('Getting notifications')
    const query = /* js */`
    query($page: Int, $perPage: Int) {
      Page(page: $page, perPage: $perPage) {
        notifications(resetNotificationCount: false, type_in: [AIRING, RELATED_MEDIA_ADDITION]) {
          ...on&nbsp;AiringNotification {
            id,
            type,
            episode,
            createdAt,
            media {
              id,
              title {
                userPreferred
              },
              coverImage {
                medium
              }
            }
          },
          ...on&nbsp;RelatedMediaAdditionNotification {
            id,
            type,
            createdAt,
            media {
              id,
              title {
                userPreferred
              },
              coverImage {
                medium
              }
            }
          }
        }
      }
    }`

    return this.alRequest(query, variables)
  }

  /** @returns {Promise<import('./al.d.ts').Query<{ Viewer: import('./al.d.ts').Viewer }>>} */
  viewer (variables = {}) {
    debug('Getting viewer')
    const query = /* js */` 
    query {
      Viewer {
        avatar {
          medium
        },
        name,
        id,
        mediaListOptions {
          animeList {
            customLists
          }
        }
      }
    }`

    return this.alRequest(query, variables)
  }

  /** @returns {Promise<import('./al.d.ts').Query<{ MediaListCollection: import('./al.d.ts').MediaListCollection }>>} */
  async getUserLists (variables = {}) {
    debug('Getting user lists')
    variables.id = !variables.userID ? this.userID?.viewer?.data?.Viewer.id : variables.userID
    variables.sort = variables.sort?.replace('USER_SCORE_DESC', 'SCORE_DESC') || 'UPDATED_TIME_DESC' // doesn't exist, AniList uses SCORE_DESC for both MediaSort and MediaListSort.
    const query = /* js */` 
<<<<<<< HEAD
      query($id: Int, $sort: [MediaListSort]) {
        MediaListCollection(userId: $id, type: ANIME, sort: $sort, forceSingleCompletedList: true) {
=======
      query($id: Int) {
        MediaListCollection(userId: $id, type: ANIME, forceSingleCompletedList: true, sort: UPDATED_TIME_DESC) {
>>>>>>> cbcc0212
          lists {
            status,
            entries {
              media {
                ${queryObjects}
              }
            }
          }
        }
      }`

    const res = await this.alRequest(query, variables)
    if (!variables.token) await this.updateCache(res.data.MediaListCollection.lists.flatMap(list => list.entries.map(entry => entry.media)))
    return res
  }

  /** @returns {Promise<import('./al.d.ts').Query<{ MediaList: { status: string, progress: number, repeat: number }}>>} */
  async searchIDStatus (variables = {}) {
    variables.id = this.userID?.viewer?.data?.Viewer.id
    debug(`Searching for ID status: ${variables.id}`)
    const query = /* js */` 
      query($id: Int, $mediaId: Int) {
        MediaList(userId: $id, mediaId: $mediaId) {
          status,
          progress,
          repeat
        }
      }`

    return await this.alRequest(query, variables)
  }

  async searchAiringSchedule (variables = {}) {
    debug('Searching for airing schedule')
    variables.to = (variables.from + 7 * 24 * 60 * 60)
    const query = /* js */` 
    query($page: Int, $perPage: Int, $from: Int, $to: Int) {
      Page(page: $page, perPage: $perPage) {
        pageInfo {
          hasNextPage
        },
        airingSchedules(airingAt_greater: $from, airingAt_lesser: $to) {
          episode,
          timeUntilAiring,
          airingAt,
          media {
            ${queryObjects}
          }
        }
      }
    }`

    /** @type {import('./al.d.ts').PagedQuery<{ airingSchedules: { timeUntilAiring: number, airingAt: number, episode: number, media: import('./al.d.ts').Media}[]}>} */
    const res = await this.alRequest(query, variables)

    await this.updateCache(res.data.Page.airingSchedules?.map(({media}) => media))

    return res
  }

  /** @returns {Promise<import('./al.d.ts').PagedQuery<{ airingSchedules: { airingAt: number, episode: number }[]}>>} */
  episodes (variables = {}) {
    debug(`Searching for episodes: ${variables.id}`)
    const query = /* js */` 
      query($id: Int) {
        Page(page: 1, perPage: 1000) {
          airingSchedules(mediaId: $id) {
            airingAt,
            episode
          }
        }
      }`

    return this.alRequest(query, variables)
  }

  async search (variables = {}) {
    debug(`Searching ${JSON.stringify(variables)}`)
    variables.sort ||= 'SEARCH_MATCH'
    const query = /* js */` 
    query($page: Int, $perPage: Int, $sort: [MediaSort], $search: String, $onList: Boolean, $status: MediaStatus, $status_not: MediaStatus, $season: MediaSeason, $year: Int, $genre: [String], $tag: [String], $format: MediaFormat, $id_not: [Int], $idMal_not: [Int], $idMal: [Int]) {
      Page(page: $page, perPage: $perPage) {
        pageInfo {
          hasNextPage
        },
        media(id_not_in: $id_not, idMal_not_in: $idMal_not, idMal_in: $idMal, type: ANIME, search: $search, sort: $sort, onList: $onList, status: $status, status_not: $status_not, season: $season, seasonYear: $year, genre_in: $genre, tag_in: $tag, format: $format, format_not: MUSIC) {
          ${queryObjects}
        }
      }
    }`

    /** @type {import('./al.d.ts').PagedQuery<{media: import('./al.d.ts').Media[]}>} */
    const res = await this.alRequest(query, variables)

    await this.updateCache(res.data.Page.media)

    return res
  }

  /** @returns {Promise<import('./al.d.ts').Query<{ AiringSchedule: { airingAt: number }}>>} */
  episodeDate (variables) {
    debug(`Searching for episode date: ${variables.id}, ${variables.ep}`)
    const query = /* js */`
      query($id: Int, $ep: Int) {
        AiringSchedule(mediaId: $id, episode: $ep) {
          airingAt
        }
      }`

    return this.alRequest(query, variables)
  }

  /** @returns {Promise<import('./al.d.ts').PagedQuery<{ mediaList: import('./al.d.ts').Following[]}>>} */
  following (variables) {
    debug('Getting following')
    const query = /* js */`
      query($id: Int) {
        Page {
          mediaList(mediaId: $id, isFollowing: true, sort: UPDATED_TIME_DESC) {
            status,
            score,
            user {
              name,
              avatar {
                medium
              }
            }
          }
        }
      }`

    return this.alRequest(query, variables)
  }

  /** @returns {Promise<import('./al.d.ts').Query<{Media: import('./al.d.ts').Media}>>} */
  recommendations (variables) {
    debug(`Getting recommendations for ${variables.id}`)
    const query = /* js */` 
      query($id: Int) {
        Media(id: $id, type: ANIME) {
          id,
          idMal,
          studios(sort: NAME, isMain: true) {
            nodes {
              name
            }
          },
          recommendations {
            edges {
              node {
                rating,
                mediaRecommendation {
                  id
                }
              }
            }
          }
        }
      }`

    return this.alRequest(query, variables)
  }

  async entry (variables) {
    debug(`Updating entry for ${variables.id}`)
    const query = /* js */`
      mutation($lists: [String], $id: Int, $status: MediaListStatus, $episode: Int, $repeat: Int, $score: Int, $startedAt: FuzzyDateInput, $completedAt: FuzzyDateInput) {
        SaveMediaListEntry(mediaId: $id, status: $status, progress: $episode, repeat: $repeat, scoreRaw: $score, customLists: $lists, startedAt: $startedAt, completedAt: $completedAt) {
          id,
          status,
          progress,
          score,
          repeat,
          startedAt {
            year,
            month,
            day
          },
          completedAt {
            year,
            month,
            day
          }
        }
      }`

    const res = await this.alRequest(query, variables)
    if (!variables.token) this.userLists.value = this.getUserLists({sort: 'UPDATED_TIME_DESC'})
    return res
  }

  async delete (variables) {
    debug(`Deleting entry for ${variables.id}`)
    const query = /* js */`
      mutation($id: Int) {
        DeleteMediaListEntry(id: $id) {
          deleted
        }
      }`
    const res = await this.alRequest(query, variables)
    if (!variables.token) this.userLists.value = this.getUserLists({sort: 'UPDATED_TIME_DESC'})
    return res
  }

  favourite (variables) {
    debug(`Toggling favourite for ${variables.id}`)
    const query = /* js */`
      mutation($id: Int) {
        ToggleFavourite(animeId: $id) { anime { nodes { id } } } 
      }`

    return this.alRequest(query, variables)
  }

  customList (variables = {}) {
    debug('Updating custom list')
    variables.lists = [...variables.lists, 'Watched using Miru']
    const query = /* js */`
      mutation($lists: [String]) {
        UpdateUser(animeListOptions: { customLists: $lists }) {
          id
        }
      }`

    return this.alRequest(query, variables)
  }

  /** @param {import('./al.d.ts').Media} media */
  title(media) {
    const preferredTitle = media?.title.userPreferred
    if (alToken) {
      return preferredTitle
    }

    if (settings.value.titleLang === 'romaji') {
      return media?.title.romaji || preferredTitle
    } else {
      return media?.title.english || preferredTitle
    }
  }

  /** @param {import('./al.d.ts').Media} media */
  reviews(media) {
    const totalReviewers = media.stats?.scoreDistribution?.reduce((total, score) => total + score.amount, 0)
    return totalReviewers ? totalReviewers.toLocaleString() : '?'
  }

  /** @param {import('./al.d.ts').Media[]} medias */
  async updateCache (medias) {
    for (const media of medias) {
      if (!alToken) {
        // attach any alternative authorization userList information
        await Helper.fillEntry(media)
      }
      // Update the cache
      this.mediaCache[media.id] = media
    }
  }
}

export const anilistClient = new AnilistClient()<|MERGE_RESOLUTION|>--- conflicted
+++ resolved
@@ -487,13 +487,8 @@
     variables.id = !variables.userID ? this.userID?.viewer?.data?.Viewer.id : variables.userID
     variables.sort = variables.sort?.replace('USER_SCORE_DESC', 'SCORE_DESC') || 'UPDATED_TIME_DESC' // doesn't exist, AniList uses SCORE_DESC for both MediaSort and MediaListSort.
     const query = /* js */` 
-<<<<<<< HEAD
       query($id: Int, $sort: [MediaListSort]) {
         MediaListCollection(userId: $id, type: ANIME, sort: $sort, forceSingleCompletedList: true) {
-=======
-      query($id: Int) {
-        MediaListCollection(userId: $id, type: ANIME, forceSingleCompletedList: true, sort: UPDATED_TIME_DESC) {
->>>>>>> cbcc0212
           lists {
             status,
             entries {
