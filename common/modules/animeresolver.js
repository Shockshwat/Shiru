--- conflicted
+++ resolved
@@ -145,7 +145,6 @@
               debug(`Root ${root && root.id}:${root && root.title.userPreferred}`)
 
               // if highest value is bigger than episode count or latest streamed episode +1 for safety, parseint to math.floor a number like 12.5 - specials - in 1 go
-<<<<<<< HEAD
               let result = await this.resolveSeason({ media: root || media, episode: parseObj.episode_number[1], increment: !parseObj.anime_season ? null : true })
 
               // last ditch attempt to resolve the correct episode count, resolves most issues especially with Misfit of a Demon King.
@@ -153,10 +152,7 @@
                 result = await this.resolveSeason({ media: root || media, episode: parseObj.episode_number[1] })
               }
 
-=======
-              const result = await this.resolveSeason({ media: root || media, episode: parseObj.episode_number[1], increment: !parseObj.anime_season ? null : true })
               debug(`Found rootMedia for ${parseObj.anime_title}: ${result.rootMedia.id}:${result.rootMedia.title.userPreferred} from ${media.id}:${media.title.userPreferred}`)
->>>>>>> 7921e87c
               media = result.rootMedia
               const diff = parseObj.episode_number[1] - result.episode
               episode = `${parseObj.episode_number[0] - diff} ~ ${result.episode}`
@@ -176,7 +172,6 @@
             debug(`Root ${root && root.id}:${root && root.title.userPreferred}`)
 
             // value bigger than episode count
-<<<<<<< HEAD
             let result = await this.resolveSeason({ media: root || media, episode: parseInt(parseObj.episode_number), increment: !parseObj.anime_season ? null : true })
 
             // last ditch attempt, see above
@@ -184,10 +179,7 @@
               result = await this.resolveSeason({ media: root || media, episode: parseInt(parseObj.episode_number) })
             }
 
-=======
-            const result = await this.resolveSeason({ media: root || media, episode: parseInt(parseObj.episode_number), increment: !parseObj.anime_season ? null : true })
             debug(`Found rootMedia for ${parseObj.anime_title}: ${result.rootMedia.id}:${result.rootMedia.title.userPreferred} from ${media.id}:${media.title.userPreferred}`)
->>>>>>> 7921e87c
             media = result.rootMedia
             episode = result.episode
             failed = result.failed
