import { anilistClient, currentSeason, currentYear } from '@/modules/anilist.js'
import { malDubs } from "@/modules/animedubs.js"
import { writable } from 'simple-store-svelte'
import { settings } from '@/modules/settings.js'
import { RSSManager } from '@/modules/rss.js'
import Helper from '@/modules/helper.js'

export const hasNextPage = writable(true)

export default class SectionsManager {
  constructor (data = []) {
    this.sections = []
    for (const section of data) this.add(section)
  }

  /**
   * @param {object} data
   */
  add (data) {
    if (!data) return
    const { title, variables = {}, type, load = SectionsManager.createFallbackLoad(variables, type), preview = writable() } = data
    const section = { ...data, load, title, preview, variables }
    this.sections.push(section)
    return section
  }

  static createFallbackLoad (variables, type) {
    return (page = 1, perPage = 50, search = variables) => {
      const hideSubs = search.hideSubs ? { idMal: malDubs.dubLists.value.dubbed } : {}
      const res = (search.hideMyAnime && Helper.isAuthorized()) ? Helper.userLists(search).then(res => {
        const hideMyAnime = Helper.isAniAuth() ? { id_not: Array.from(new Set(res.data.MediaListCollection.lists.filter(({ status }) => search.hideStatus.includes(status)).flatMap(list => list.entries.map(({ media }) => media.id)))) }
              : {idMal_not: res.data.MediaList.filter(({ node }) => search.hideStatus.includes(Helper.statusMap(node.my_list_status.status))).map(({ node }) => node.id)}
        return anilistClient.search({ page, perPage, ...hideSubs, ...hideMyAnime, ...SectionsManager.sanitiseObject(search) })
      }) : anilistClient.search({ page, perPage, ...hideSubs, ...SectionsManager.sanitiseObject(search) })
      return SectionsManager.wrapResponse(res, perPage, type)
    }
  }

  static wrapResponse (res, length, type) {
    res.then(res => {
      hasNextPage.value = res?.data?.Page.pageInfo.hasNextPage
    })
    return Array.from({ length }, (_, i) => ({ type, data: SectionsManager.fromPending(res, i) }))
  }

  static async fromPending (arr, i) {
    const { data } = await arr
    return data?.Page.media[i]
  }

  static sanitiseObject = Helper.sanitiseObject
}

// list of all possible home screen sections
export let sections = []

settings.subscribe(() => {
  for (const section of sections) clearInterval(section.interval)
  sections = createSections()
})

function createSections () {
  return [
  // RSS feeds
    ...settings.value.rssFeedsNew.map(([title, url]) => {
      const section = {
        title,
        load: (page = 1, perPage = 12) => RSSManager.getMediaForRSS(page, perPage, url),
        preview: writable(RSSManager.getMediaForRSS(1, 12, url)),
        variables: { disableSearch: true },
        isRSS: true
      }

      // update every 30 seconds
      section.interval = setInterval(async () => {
        if (await RSSManager.getContentChanged(1, 12, url)) {
          section.preview.value = RSSManager.getMediaForRSS(1, 12, url, true)
        }
      }, 30000)

      return section
    }),
    // user specific sections
    {
      title: 'Sequels You Missed', variables : { sort: 'POPULARITY_DESC', userList: true, disableHide: true },
      load: (page = 1, perPage = 50, variables = {}) => {
        if (Helper.isMalAuth()) return {} // not going to bother handling this, see below.
        const res = Helper.userLists(variables).then(res => {
          const mediaList = res.data.MediaListCollection.lists.find(({ status }) => status === 'COMPLETED')?.entries
          const excludeIds = res.data.MediaListCollection.lists.reduce((filtered, { status, entries }) => { return (['CURRENT', 'REPEATING', 'COMPLETED', 'DROPPED', 'PAUSED'].includes(status)) ? filtered.concat(entries) : filtered}, []).map(({ media }) => media.id) || []
          if (!mediaList) return {}
          const ids = mediaList.flatMap(({ media }) => {
            return media.relations.edges.filter(edge => edge.relationType === 'SEQUEL')
          }).map(({ node }) => node.id)
          if (!ids.length) return {}
          return anilistClient.searchIDS({ page, perPage, id: ids, id_not: excludeIds, ...SectionsManager.sanitiseObject(variables), status: ['FINISHED', 'RELEASING'] })
        })
        return SectionsManager.wrapResponse(res, perPage)
      },
      hide: !Helper.isAuthorized() || Helper.isMalAuth() // disable this section when authenticated with MyAnimeList. API for userLists fail to return relations and likely will never be fixed on their end.
    },
    {
      title: 'Continue Watching', variables: { sort: 'UPDATED_TIME_DESC', userList: true, continueWatching: true, disableHide: true },
      load: (page = 1, perPage = 50, variables = {}) => {
        const res = Helper.userLists(variables).then(res => {
          const mediaList = Helper.isAniAuth() ? res.data.MediaListCollection.lists.reduce((filtered, { status, entries }) => {
            return (status === 'CURRENT' || status === 'REPEATING') ? filtered.concat(entries) : filtered
          }, []) : res.data.MediaList.filter(({ node }) => (node.my_list_status.status === Helper.statusMap('CURRENT') || node.my_list_status.is_rewatching))
          if (!mediaList) return {}
          return Helper.getPaginatedMediaList(page, perPage, variables, mediaList)
        })
        return SectionsManager.wrapResponse(res, perPage)
      },
      hide: !Helper.isAuthorized()
    },
    {
      title: 'Watching List', variables : { sort: 'UPDATED_TIME_DESC', userList: true, disableHide: true },
      load: (page = 1, perPage = 50, variables = {}) => {
        const res = Helper.userLists(variables).then(res => {
          const mediaList = Helper.isAniAuth()
            ? res.data.MediaListCollection.lists.find(({ status }) => status === 'CURRENT')?.entries
            : res.data.MediaList.filter(({ node }) => node.my_list_status.status === Helper.statusMap('CURRENT'))
          if (!mediaList) return {}
          return Helper.getPaginatedMediaList(page, perPage, variables, mediaList)
        })
        return SectionsManager.wrapResponse(res, perPage)
      },
      hide: !Helper.isAuthorized()
    },
    {
      title: 'Completed List', variables : { sort: 'UPDATED_TIME_DESC', userList: true, completedList: true, disableHide: true },
      load: (page = 1, perPage = 50, variables = {}) => {
        const res = Helper.userLists(variables).then(res => {
          const mediaList = Helper.isAniAuth()
            ? res.data.MediaListCollection.lists.find(({ status }) => status === 'COMPLETED')?.entries
            : res.data.MediaList.filter(({ node }) => node.my_list_status.status === Helper.statusMap('COMPLETED'))
          if (!mediaList) return {}
          return Helper.getPaginatedMediaList(page, perPage, variables, mediaList)
        })
        return SectionsManager.wrapResponse(res, perPage)
      },
      hide: !Helper.isAuthorized()
    },
    {
      title: 'Planning List', variables : { test: 'Planning', sort: 'POPULARITY_DESC', userList: true, disableHide: true },
      load: (page = 1, perPage = 50, variables = {}) => {
        const res = Helper.userLists(variables).then(res => {
          const mediaList = Helper.isAniAuth()
            ? res.data.MediaListCollection.lists.find(({ status }) => status === 'PLANNING')?.entries
            : res.data.MediaList.filter(({ node }) => node.my_list_status.status === Helper.statusMap('PLANNING'))
          if (!mediaList) return {}
          return Helper.getPaginatedMediaList(page, perPage, variables, mediaList)
        })
        return SectionsManager.wrapResponse(res, perPage)
      },
      hide: !Helper.isAuthorized()
    },
    {
      title: 'Paused List', variables : { sort: 'UPDATED_TIME_DESC', userList: true, disableHide: true },
      load: (page = 1, perPage = 50, variables = {}) => {
        const res = Helper.userLists(variables).then(res => {
          const mediaList = Helper.isAniAuth()
            ? res.data.MediaListCollection.lists.find(({ status }) => status === 'PAUSED')?.entries
            : res.data.MediaList.filter(({ node }) => node.my_list_status.status === Helper.statusMap('PAUSED'))
          if (!mediaList) return {}
          return Helper.getPaginatedMediaList(page, perPage, variables, mediaList)
        })
        return SectionsManager.wrapResponse(res, perPage)
      },
      hide: !Helper.isAuthorized()
    },
    {
      title: 'Dropped List', variables : { sort: 'UPDATED_TIME_DESC', userList: true, disableHide: true },
      load: (page = 1, perPage = 50, variables = {}) => {
        const res = Helper.userLists(variables).then(res => {
          const mediaList = Helper.isAniAuth()
            ? res.data.MediaListCollection.lists.find(({ status }) => status === 'DROPPED')?.entries
            : res.data.MediaList.filter(({ node }) => node.my_list_status.status === Helper.statusMap('DROPPED'))
          if (!mediaList) return {}
          return Helper.getPaginatedMediaList(page, perPage, variables, mediaList)
        })
        return SectionsManager.wrapResponse(res, perPage)
      },
      hide: !Helper.isAuthorized()
    },
    // common, non-user specific sections
<<<<<<< HEAD
    { title: 'Popular This Season', variables: { sort: 'POPULARITY_DESC', season: currentSeason, year: currentYear, hideMyAnime: settings.value.hideMyAnime, hideStatus: ['COMPLETED', 'DROPPED'] } },
    { title: 'Trending Now', variables: { sort: 'TRENDING_DESC', hideMyAnime: settings.value.hideMyAnime, hideStatus: ['COMPLETED', 'DROPPED'] } },
    { title: 'All Time Popular', variables: { sort: 'POPULARITY_DESC', hideMyAnime: settings.value.hideMyAnime, hideStatus: ['COMPLETED', 'DROPPED'] } },
    { title: 'Romance', variables: { sort: 'TRENDING_DESC', genre: ['Romance'], hideMyAnime: settings.value.hideMyAnime, hideStatus: ['COMPLETED', 'DROPPED'] } },
    { title: 'Action', variables: { sort: 'TRENDING_DESC', genre: ['Action'], hideMyAnime: settings.value.hideMyAnime, hideStatus: ['COMPLETED', 'DROPPED'] } },
    { title: 'Adventure', variables: { sort: 'TRENDING_DESC', genre: ['Adventure'], hideMyAnime: settings.value.hideMyAnime, hideStatus: ['COMPLETED', 'DROPPED'] } },
    { title: 'Fantasy', variables: { sort: 'TRENDING_DESC', genre: ['Fantasy'], hideMyAnime: settings.value.hideMyAnime, hideStatus: ['COMPLETED', 'DROPPED'] } },
    { title: 'Comedy', variables: { sort: 'TRENDING_DESC', genre: ['Comedy'], hideMyAnime: settings.value.hideMyAnime, hideStatus: ['COMPLETED', 'DROPPED'] } }
=======
    { title: 'Popular This Season', variables: { sort: 'POPULARITY_DESC', season: currentSeason, year: currentYear } },
    { title: 'Trending Now', variables: { sort: 'TRENDING_DESC' } },
    { title: 'All Time Popular', variables: { sort: 'POPULARITY_DESC' } },
    { title: 'Romance', variables: { sort: 'TRENDING_DESC', genre: 'Romance' } },
    { title: 'Action', variables: { sort: 'TRENDING_DESC', genre: 'Action' } },
    { title: 'Adventure', variables: { sort: 'TRENDING_DESC', genre: 'Adventure' } },
    { title: 'Fantasy', variables: { sort: 'TRENDING_DESC', genre: 'Fantasy' } }
>>>>>>> 9cfdd02b
  ]
}<|MERGE_RESOLUTION|>--- conflicted
+++ resolved
@@ -184,23 +184,12 @@
       hide: !Helper.isAuthorized()
     },
     // common, non-user specific sections
-<<<<<<< HEAD
     { title: 'Popular This Season', variables: { sort: 'POPULARITY_DESC', season: currentSeason, year: currentYear, hideMyAnime: settings.value.hideMyAnime, hideStatus: ['COMPLETED', 'DROPPED'] } },
     { title: 'Trending Now', variables: { sort: 'TRENDING_DESC', hideMyAnime: settings.value.hideMyAnime, hideStatus: ['COMPLETED', 'DROPPED'] } },
     { title: 'All Time Popular', variables: { sort: 'POPULARITY_DESC', hideMyAnime: settings.value.hideMyAnime, hideStatus: ['COMPLETED', 'DROPPED'] } },
     { title: 'Romance', variables: { sort: 'TRENDING_DESC', genre: ['Romance'], hideMyAnime: settings.value.hideMyAnime, hideStatus: ['COMPLETED', 'DROPPED'] } },
     { title: 'Action', variables: { sort: 'TRENDING_DESC', genre: ['Action'], hideMyAnime: settings.value.hideMyAnime, hideStatus: ['COMPLETED', 'DROPPED'] } },
     { title: 'Adventure', variables: { sort: 'TRENDING_DESC', genre: ['Adventure'], hideMyAnime: settings.value.hideMyAnime, hideStatus: ['COMPLETED', 'DROPPED'] } },
-    { title: 'Fantasy', variables: { sort: 'TRENDING_DESC', genre: ['Fantasy'], hideMyAnime: settings.value.hideMyAnime, hideStatus: ['COMPLETED', 'DROPPED'] } },
-    { title: 'Comedy', variables: { sort: 'TRENDING_DESC', genre: ['Comedy'], hideMyAnime: settings.value.hideMyAnime, hideStatus: ['COMPLETED', 'DROPPED'] } }
-=======
-    { title: 'Popular This Season', variables: { sort: 'POPULARITY_DESC', season: currentSeason, year: currentYear } },
-    { title: 'Trending Now', variables: { sort: 'TRENDING_DESC' } },
-    { title: 'All Time Popular', variables: { sort: 'POPULARITY_DESC' } },
-    { title: 'Romance', variables: { sort: 'TRENDING_DESC', genre: 'Romance' } },
-    { title: 'Action', variables: { sort: 'TRENDING_DESC', genre: 'Action' } },
-    { title: 'Adventure', variables: { sort: 'TRENDING_DESC', genre: 'Adventure' } },
-    { title: 'Fantasy', variables: { sort: 'TRENDING_DESC', genre: 'Fantasy' } }
->>>>>>> 9cfdd02b
+    { title: 'Fantasy', variables: { sort: 'TRENDING_DESC', genre: ['Fantasy'], hideMyAnime: settings.value.hideMyAnime, hideStatus: ['COMPLETED', 'DROPPED'] } }
   ]
 }