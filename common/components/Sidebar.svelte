--- conflicted
+++ resolved
@@ -3,13 +3,8 @@
   import { media } from '@/views/Player/MediaHandler.svelte'
   import { settings } from '@/modules/settings.js'
   import { toast } from 'svelte-sonner'
-<<<<<<< HEAD
-  import { click } from '@/modules/click.js'
   import { profileView } from './Profiles.svelte'
   import Helper from '@/modules/helper.js'
-=======
-  import { logout } from './Logout.svelte'
->>>>>>> 7921e87c
   import IPC from '@/modules/ipc.js'
   import SidebarLink from './SidebarLink.svelte'
 
@@ -25,120 +20,14 @@
   const view = getContext('view')
 
   export let page
-
-<<<<<<< HEAD
-  let links = [
-    {
-      click: () => {
-        $profileView = true
-      },
-      icon: 'login',
-      text: 'Login',
-      css: 'mt-auto'
-    },
-    {
-      click: () => {
-        page = 'home'
-        if ($view) $view = null
-      },
-      page: 'home',
-      icon: 'home',
-      text: 'Home'
-    },
-    {
-      click: () => {
-        page = 'search'
-        if ($view) $view = null
-      },
-      page: 'search',
-      icon: 'search',
-      text: 'Search'
-    },
-    {
-      click: () => {
-        page = 'schedule'
-      },
-      page: 'schedule',
-      icon: 'schedule',
-      text: 'Schedule'
-    },
-    {
-      click: () => {
-        if ($media) $view = $media.media
-      },
-      icon: 'queue_music',
-      text: 'Now Playing'
-    },
-    {
-      click: () => {
-        page = 'watchtogether'
-      },
-      page: 'watchtogether',
-      icon: 'groups',
-      text: 'Watch Together'
-    },
-    {
-      click: () => {
-        IPC.emit('open', 'https://github.com/sponsors/ThaUnknown/')
-      },
-      icon: 'favorite',
-      text: 'Support This App',
-      css: 'mt-auto donate'
-    },
-    {
-      click: () => {
-        page = 'settings'
-      },
-      page: 'settings',
-      icon: 'settings',
-      text: 'Settings'
-    }
-  ]
-  if (Helper.getUser()) {
-    links[0].image = Helper.getUserAvatar()
-    links[0].text = 'Profiles'
-=======
-  function handleAlLogin () {
-    if (anilistClient.userID?.viewer?.data?.Viewer) {
-      $logout = true
-    } else {
-      IPC.emit('open', 'https://anilist.co/api/v2/oauth/authorize?client_id=4254&response_type=token') // Change redirect_url to miru://auth
-      if (platformMap[window.version.platform] === 'Linux') {
-        toast('Support Notification', {
-          description: "If your linux distribution doesn't support custom protocol handlers, you can simply paste the full URL into the app.",
-          duration: 300000
-        })
-      }
-    }
->>>>>>> 7921e87c
-  }
 </script>
 
 <div class='sidebar z-30 d-md-block' class:animated={$settings.expandingSidebar}>
   <div class='sidebar-overlay pointer-events-none h-full position-absolute' />
   <div class='sidebar-menu h-full d-flex flex-column justify-content-center align-items-center m-0 pb-5' class:animate={page !== 'player'}>
-<<<<<<< HEAD
-    {#each links as { click: _click, icon, text, image, css, page: _page } (_click)}
-      <div
-        class='sidebar-link sidebar-link-with-icon pointer overflow-hidden {css}'
-        use:click={() => { _click(); if (!icon.includes("login") && !icon.includes("favorite")) { window.dispatchEvent(new Event('overlay-check')) } } }>
-        <span class='text-nowrap d-flex align-items-center w-full h-full'>
-          {#if image}
-            <span class='material-symbols-outlined rounded' class:filled={page === _page}>
-              <img src={image} class='h-30 rounded' alt='logo' />
-            </span>
-            <span class='text ml-20'>{text}</span>
-          {:else}
-            <span class='material-symbols-outlined rounded' class:filled={page === _page}>{icon}</span>
-            <span class='text ml-20'>{text}</span>
-          {/if}
-        </span>
-      </div>
-    {/each}
-=======
-    <SidebarLink click={handleAlLogin} icon='login' text={anilistClient.userID?.viewer?.data?.Viewer ? 'Logout' : 'Login With AniList'} css='mt-auto' {page} image={anilistClient.userID?.viewer?.data?.Viewer?.avatar.medium} />
-    <SidebarLink click={() => { page = 'home' }} _page='home' icon='home' text='Home' {page} />
-    <SidebarLink click={() => { page = 'search' }} _page='search' icon='search' text='Search' {page} />
+    <SidebarLink click={() => { $profileView = true }} icon='login' text={Helper.getUser() ? 'Profiles' : 'Login'} css='mt-auto' {page} image={Helper.getUserAvatar()} />
+    <SidebarLink click={() => { page = 'home'; if ($view) $view = null }} _page='home' icon='home' text='Home' {page} />
+    <SidebarLink click={() => { page = 'search'; if ($view) $view = null }} _page='search' icon='search' text='Search' {page} />
     <SidebarLink click={() => { page = 'schedule' }} _page='schedule' icon='schedule' text='Schedule' {page} />
     {#if $media?.media}
       <SidebarLink click={() => { $view = $media.media }} icon='queue_music' text='Now Playing' {page} />
@@ -151,7 +40,6 @@
       <SidebarLink click={() => { IPC.emit('quit-and-install') }} css='update' icon='download' text='Update Ready!' {page} />
     {/if}
     <SidebarLink click={() => { page = 'settings' }} _page='settings' icon='settings' text='Settings' {page} />
->>>>>>> 7921e87c
   </div>
 </div>
 
