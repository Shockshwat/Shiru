--- conflicted
+++ resolved
@@ -2,13 +2,9 @@
   import { formatMap, playMedia } from '@/modules/anime.js'
   import { anilistClient } from '@/modules/anilist.js'
   import { click } from '@/modules/click.js'
-<<<<<<< HEAD
   import Scoring from '@/views/ViewAnime/Scoring.svelte'
   import AudioLabel from '@/views/ViewAnime/AudioLabel.svelte'
   import Helper from "@/modules/helper.js"
-=======
-  import { alToken } from '@/modules/settings.js'
->>>>>>> 7921e87c
   /** @type {import('@/modules/al.d.ts').Media} */
   export let media
   export let type = null
@@ -90,21 +86,10 @@
         </span>
         {playButtonText}
       </button>
-<<<<<<< HEAD
-      {#if Helper.isAniAuth()}
-        <button class='btn btn-square ml-10 material-symbols-outlined font-size-16 shadow-none border-0' class:filled={media.isFavourite} use:click={toggleFavourite}>
-          favorite
-        </button>
-      {/if}
-      <Scoring {media} previewAnime={true}/>
-=======
-      <button class='btn btn-square ml-10 material-symbols-outlined font-size-16 shadow-none border-0' class:filled={media.isFavourite} use:click={toggleFavourite} disabled={!alToken}>
+      <button class='btn btn-square ml-10 material-symbols-outlined font-size-16 shadow-none border-0' class:filled={media.isFavourite} use:click={toggleFavourite} disabled={!Helper.isAniAuth()}>
         favorite
       </button>
-      <button class='btn btn-square ml-10 material-symbols-outlined font-size-16 shadow-none border-0' class:filled={media.mediaListEntry} use:click={toggleStatus} disabled={!alToken}>
-        bookmark
-      </button>
->>>>>>> 7921e87c
+      <Scoring {media} previewAnime={true}/>
     </div>
     <div class='details text-white text-capitalize pt-15 d-flex'>
       {#if type || type === 0}
