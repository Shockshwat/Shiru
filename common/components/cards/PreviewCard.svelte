--- conflicted
+++ resolved
@@ -2,14 +2,11 @@
   import { formatMap, playMedia } from '@/modules/anime.js'
   import { anilistClient } from '@/modules/anilist.js'
   import { click } from '@/modules/click.js'
-<<<<<<< HEAD
   import Scoring from '@/views/ViewAnime/Scoring.svelte'
   import AudioLabel from '@/views/ViewAnime/AudioLabel.svelte'
   import Helper from "@/modules/helper.js"
-=======
-  import { alToken } from '@/modules/settings.js'
-  import { Bookmark, Heart, Play, VolumeX, Volume2 } from 'lucide-svelte'
->>>>>>> cbcc0212
+  import { Heart, Play, VolumeX, Volume2, ThumbsUp, ThumbsDown } from 'lucide-svelte'
+
   /** @type {import('@/modules/al.d.ts').Media} */
   export let media
   export let type = null
@@ -49,13 +46,8 @@
 </script>
 
 <div class='position-absolute w-350 h-400 absolute-container top-0 bottom-0 m-auto bg-dark-light z-30 rounded overflow-hidden pointer'>
-<<<<<<< HEAD
-  <div class='banner position-relative bg-black'>
+  <div class='banner position-relative bg-black overflow-hidden'>
     <img src={media.bannerImage || (media.trailer?.id ? `https://i.ytimg.com/vi/${media.trailer?.id}/hqdefault.jpg` : media.coverImage?.extraLarge || ' ')} alt='banner' class='img-cover w-full h-full' />
-=======
-  <div class='banner position-relative bg-black overflow-hidden'>
-    <img src={media.bannerImage || `https://i.ytimg.com/vi/${media.trailer?.id}/hqdefault.jpg` || ' '} alt='banner' class='img-cover w-full h-full' />
->>>>>>> cbcc0212
     {#if media.trailer?.id}
       <div class='position-absolute z-10 top-0 right-0 p-15' use:click={toggleMute}>
         {#if muted}
@@ -97,31 +89,18 @@
         <Play class='pr-10 z-10' fill='currentColor' size='2.2rem' />
         {playButtonText}
       </button>
-<<<<<<< HEAD
-      <button class='btn btn-square ml-10 material-symbols-outlined font-size-16 shadow-none border-0' class:filled={media.isFavourite} use:click={toggleFavourite} disabled={!Helper.isAniAuth()}>
-        favorite
+      <button class='btn btn-square ml-10 d-flex align-items-center justify-content-center shadow-none border-0' use:click={toggleFavourite} disabled={!Helper.isAniAuth()}>
+        <Heart fill={media.isFavourite ? 'currentColor' : 'transparent'} size='1.5rem' />
       </button>
       <Scoring {media} previewAnime={true}/>
-=======
-      <button class='btn btn-square ml-10 d-flex align-items-center justify-content-center shadow-none border-0' use:click={toggleFavourite} disabled={!alToken}>
-        <Heart fill={media.isFavourite ? 'currentColor' : 'transparent'} size='1.5rem' />
-      </button>
-      <button class='btn btn-square ml-10 d-flex align-items-center justify-content-center shadow-none border-0' use:click={toggleStatus} disabled={!alToken}>
-        <Bookmark fill={media.mediaListEntry ? 'currentColor' : 'transparent'} size='1.5rem' />
-      </button>
->>>>>>> cbcc0212
     </div>
     <div class='details text-white text-capitalize pt-15 d-flex'>
       {#if type || type === 0}
         <span class='context-type text-nowrap d-flex align-items-center'>
           {#if Number.isInteger(type) && type >= 0}
-            <span class='material-symbols-outlined filled font-size-18 pr-5 {type === 0 ? "text-muted" : "text-success"}'>
-              thumb_up
-            </span>
+            <ThumbsUp fill='currentColor'class='pr-5 pb-5 {type === 0 ? "text-muted" : "text-success"}' size='2rem' />
           {:else if Number.isInteger(type) && type < 0}
-            <span class='material-symbols-outlined text-danger filled font-size-18 pr-5'>
-              thumb_down
-            </span>
+            <ThumbsDown fill='currentColor' class='text-danger pr-5 pb-5' size='2rem' />
           {/if}
           {(Number.isInteger(type) ? Math.abs(type).toLocaleString() + (type >= 0 ? ' likes' : ' dislikes') : type)}
         </span>
