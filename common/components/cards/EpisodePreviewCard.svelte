<script>
  import { statusColorMap, formatMap } from '@/modules/anime.js'
  import { since } from '@/modules/util.js'
  import { click } from '@/modules/click.js'
  import { liveAnimeEpisodeProgress } from '@/modules/animeprogress.js'
<<<<<<< HEAD
  import { anilistClient } from "@/modules/anilist"
  import AudioLabel from '@/views/ViewAnime/AudioLabel.svelte'
  import { getContext } from 'svelte'
=======
  import { CalendarDays, Play, Tv } from 'lucide-svelte'
>>>>>>> cbcc0212
  export let data
  export let prompt
  /** @type {import('@/modules/al.d.ts').Media | null} */
  const media = data.media && anilistClient.mediaCache[data.media.id]

  const episodeThumbnail = ((!media?.mediaListEntry?.status || !(['CURRENT', 'PAUSED', 'DROPPED'].includes(media.mediaListEntry.status) && media.mediaListEntry.progress < data.episode)) && data.episodeData?.image) || media?.bannerImage || media?.coverImage.extraLarge || ' '
  let hide = true

  const progress = liveAnimeEpisodeProgress(media?.id, data?.episode)
  const watched = media?.mediaListEntry?.status === 'COMPLETED'
  const completed = !watched && media?.mediaListEntry?.progress >= data?.episode

  const view = getContext('view')
  function viewMedia () {
    $view = media
  }
</script>

<div class='position-absolute w-400 mh-400 absolute-container top-0 m-auto bg-dark-light z-30 rounded overflow-hidden pointer d-flex flex-column'>
  <div class='image h-200 w-full position-relative d-flex justify-content-between align-items-end text-white' class:bg-black={episodeThumbnail === ' '}>
    <img loading='lazy' src={episodeThumbnail} alt='cover' class='img-cover w-full h-full position-absolute' style:--color={media?.coverImage.color || '#1890ff'} />
    {#if data.episodeData?.video}
      <video src={data.episodeData.video}
        class='w-full position-absolute left-0'
        class:d-none={hide}
        playsinline
        preload='none'
        loop
        muted
        on:loadeddata={() => { hide = false }}
        autoplay />
    {/if}
    <Play class='mb-5 ml-5 pl-10 pb-10 z-10' fill='currentColor' size='3rem' />
    <div class='pr-20 pb-10 font-size-16 font-weight-medium z-10'>
      {#if media?.duration}
        {media.duration}m
      {/if}
    </div>
    {#if completed}
      <div class='progress container-fluid position-absolute z-10' style='height: 2px; min-height: 2px;'>
        <div class='progress-bar w-full' />
      </div>
    {:else if $progress > 0}
      <div class='progress container-fluid position-absolute z-10' style='height: 2px; min-height: 2px;'>
        <div class='progress-bar' style='width: {progress}%' />
      </div>
    {/if}
  </div>
  <div class='w-full d-flex flex-column flex-grow-1 px-20 pb-15'>
    <div class='row pt-15'>
      <div class='col pr-10'>
        <div class='text-white font-weight-very-bold font-size-16 title overflow-hidden' title={anilistClient.title(media) || data.parseObject.anime_title}>
          {#if media?.mediaListEntry?.status}
            <div style:--statusColor={statusColorMap[media.mediaListEntry.status]} class='list-status-circle d-inline-flex overflow-hidden mr-5' title={media.mediaListEntry.status} />
          {/if}
          {anilistClient.title(media) || data.parseObject.anime_title}
        </div>
        <div class='text-muted font-size-12 title overflow-hidden' title={data.episodeData?.title?.en}>
          {data.episodeData?.title?.en || ''}
        </div>
      </div>
      <div class='col-auto d-flex flex-column align-items-end text-right' title={data.parseObject?.file_name} >
        <div class='text-white font-weight-bold font-weight-very-bold'>
          {#if data.episode}
            Episode {data.episode}
          {:else if media?.format === 'MOVIE' }
            Movie
          {:else if data.parseObject?.anime_title?.match(/S(\d{2})/)}
            Season {parseInt(data.parseObject.anime_title.match(/S(\d{2})/)[1], 10)}
          {:else}
            Batch
          {/if}
        </div>
        <div class='d-flex align-items-center'>
          <div class='text-nowrap font-size-12 title text-muted d-flex align-items-center'>
            <AudioLabel {media} {data} banner={true} episode={true} />
          </div>
          {#if data.date}
            <div class='text-muted font-size-12 title ml-5 mr-5 overflow-hidden'>
              •
            </div>
            <div class='text-muted font-size-12 title overflow-hidden'>
              {since(data.date)}
            </div>
          {:else if data.similarity}
            <div class='text-muted font-size-12 title ml-5 mr-5 overflow-hidden'>
              •
            </div>
            <div class='text-muted font-size-12 title overflow-hidden'>
              {Math.round(data.similarity * 100)}%
            </div>
          {/if}
        </div>
      </div>
    </div>
    <div class='w-full text-muted description overflow-hidden pt-15'>
      {data.episodeData?.description || media?.description?.replace(/<[^>]*>/g, '') || ''}
    </div>
    {#if media}
      <div class='d-flex flex-row pt-15 font-weight-medium justify-content-between w-full text-muted'>
        <div class='d-flex align-items-center' style='margin-left: -2px'>
          <CalendarDays class='pr-5' size='2.6rem' />
          <span class='line-height-1'>{media.seasonYear || 'N/A'}</span>
        </div>
        <div class='d-flex align-items-center'>
          <span class='line-height-1'>{formatMap[media.format]}</span>
          <Tv class='pl-5' size='2.6rem' />
        </div>
      </div>
    {/if}
  </div>
  <div class='overlay position-absolute w-full h-200 z-40 d-flex flex-column justify-content-center align-items-center {prompt ? "visible" : "invisible"}'>
    <p class='ml-20 mr-20 font-size-24 text-white text-center'>Your Current Progress Is At <b>Episode {media?.mediaListEntry?.progress}</b></p>
    <button class='btn btn-lg btn-secondary w-250 text-dark font-weight-bold shadow-none border-0 d-flex align-items-center justify-content-center mt-10'
            use:click={() => {
              data.onclick() || viewMedia()
            }}>
            <span class='material-symbols-outlined font-size-24 filled pr-10'>
              play_arrow
            </span>
      Continue Anyway?
    </button>
   </div>
</div>

<style>
<<<<<<< HEAD
  .overlay {
    background-color: rgba(28, 28, 28, 0.9);
  }
  .material-symbols-outlined {
    font-size: 3rem;
  }
=======
>>>>>>> cbcc0212
  .description {
    display: -webkit-box !important;
    -webkit-line-clamp: 3;
    -webkit-box-orient: vertical;
  }
  @keyframes load-in {
    from {
      top: 1.2rem;
      opacity: 0;
      transform: scale(0.95);
    }

    to {
      top: 0;
      opacity: 1;
      transform: scale(1);
    }
  }
  .absolute-container {
    animation: 0.3s ease 0s 1 load-in;
    left: -100%;
    right: -100%;
  }
  .title {
    display: -webkit-box;
    -webkit-line-clamp: 1;
    -webkit-box-orient: vertical;
  }
  .image:after {
    content: '';
    position: absolute;
    left: 0 ; bottom: 0;
    width: 100%; height: 100%;
    background: var(--episode-preview-card-gradient);
  }
  .list-status-circle {
    background: var(--statusColor);
    height: 1.1rem;
    width: 1.1rem;
    border-radius: 50%;
  }
</style><|MERGE_RESOLUTION|>--- conflicted
+++ resolved
@@ -3,13 +3,11 @@
   import { since } from '@/modules/util.js'
   import { click } from '@/modules/click.js'
   import { liveAnimeEpisodeProgress } from '@/modules/animeprogress.js'
-<<<<<<< HEAD
   import { anilistClient } from "@/modules/anilist"
   import AudioLabel from '@/views/ViewAnime/AudioLabel.svelte'
   import { getContext } from 'svelte'
-=======
   import { CalendarDays, Play, Tv } from 'lucide-svelte'
->>>>>>> cbcc0212
+
   export let data
   export let prompt
   /** @type {import('@/modules/al.d.ts').Media | null} */
@@ -127,24 +125,16 @@
             use:click={() => {
               data.onclick() || viewMedia()
             }}>
-            <span class='material-symbols-outlined font-size-24 filled pr-10'>
-              play_arrow
-            </span>
+      <Play class='mr-10' fill='currentColor' size='1.6rem' />
       Continue Anyway?
     </button>
    </div>
 </div>
 
 <style>
-<<<<<<< HEAD
   .overlay {
     background-color: rgba(28, 28, 28, 0.9);
   }
-  .material-symbols-outlined {
-    font-size: 3rem;
-  }
-=======
->>>>>>> cbcc0212
   .description {
     display: -webkit-box !important;
     -webkit-line-clamp: 3;
