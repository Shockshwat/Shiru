<script>
  import { getContext } from 'svelte'
  import PreviewCard from './PreviewCard.svelte'
  import { formatMap, statusColorMap } from '@/modules/anime.js'
  import { hoverClick } from '@/modules/click.js'
  import { countdown } from '@/modules/util.js'
  import AudioLabel from '@/views/ViewAnime/AudioLabel.svelte'

  import { page } from '@/App.svelte'
<<<<<<< HEAD
  import { anilistClient } from "@/modules/anilist"
  import Helper from "@/modules/helper.js"
=======
  import { CalendarDays, Tv } from 'lucide-svelte'
>>>>>>> cbcc0212
  /** @type {import('@/modules/al.d.ts').Media} */
  export let media
  export let type = null
  export let variables = null
  let preview = false

  const view = getContext('view')
  function viewMedia () {
    $view = media
  }
  function setHoverState (state) {
    preview = state
  }
</script>

<div class='d-flex p-md-20 p-15 position-relative first-check' use:hoverClick={[viewMedia, setHoverState]}>
  {#if preview}
    <PreviewCard {media} {type} />
  {/if}
  <div class='item small-card d-flex flex-column h-full pointer content-visibility-auto' class:opacity-half={variables?.continueWatching && Helper.isMalAuth() && media?.status !== 'FINISHED' && media?.mediaListEntry?.progress >= media?.nextAiringEpisode?.episode - 1}>
    {#if $page === 'schedule'}
      <div class='w-full text-center pb-10'>
        {#if media.airingSchedule?.nodes?.[0]?.airingAt}
          Episode {media.airingSchedule.nodes[0].episode } in
          <span class='font-weight-bold text-light'>
            {countdown(media.airingSchedule.nodes[0].airingAt - Date.now() / 1000)}
          </span>
        {:else}
          &nbsp;
        {/if}
      </div>
    {/if}
    <div class="d-inline-block position-relative">
      <img loading='lazy' src={media.coverImage.extraLarge || ''} alt='cover' class='cover-img w-full rounded' style:--color={media.coverImage.color || '#1890ff'} />
      <AudioLabel {media} />
    </div>
    {#if type || type === 0}
      <div class='context-type d-flex align-items-center'>
        {#if Number.isInteger(type) && type >= 0}
          <span class='material-symbols-outlined filled font-size-18 pr-5 {type === 0 ? "text-muted" : "text-success"}'>
            thumb_up
          </span>
        {:else if Number.isInteger(type) && type < 0}
          <span class='material-symbols-outlined text-danger filled font-size-18 pr-5'>
            thumb_down
          </span>
        {/if}
        {(Number.isInteger(type) ? Math.abs(type).toLocaleString() + (type >= 0 ? ' likes' : ' dislikes') : type)}
      </div>
    {/if}
    <div class='text-white font-weight-very-bold font-size-16 pt-15 title overflow-hidden'>
      {#if media.mediaListEntry?.status}
        <div style:--statusColor={statusColorMap[media.mediaListEntry.status]} class='list-status-circle d-inline-flex overflow-hidden mr-5' title={media.mediaListEntry.status} />
      {/if}
      {anilistClient.title(media)}
    </div>
    <div class='d-flex flex-row mt-auto pt-10 font-weight-medium justify-content-between w-full text-muted'>
      <div class='d-flex align-items-center pr-5' style='margin-left: -1px'>
        <CalendarDays class='pr-5' size='2.6rem' />
        <span class='line-height-1'>{media.seasonYear || 'N/A'}</span>
      </div>
      <div class='d-flex align-items-center text-nowrap text-right'>
        <span class='line-height-1'>{formatMap[media.format]}</span>
        <Tv class='pl-5' size='2.6rem' />
      </div>
    </div>
  </div>
</div>

<style>
  .first-check:hover {
    z-index: 30;
    /* fixes transform scaling on click causing z-index issues */
  }
  .opacity-half {
    opacity: 30%;
  }
  .title {
    display: -webkit-box;
    -webkit-line-clamp: 2;
    -webkit-box-orient: vertical;
  }
  img {
    width: 100%;
    aspect-ratio: 230/331;
  }
  .item {
    animation: 0.3s ease 0s 1 load-in;
    width: 100%;
    aspect-ratio: 152/296;
  }
  .cover-img {
    background-color: var(--color) !important;
  }
  .list-status-circle {
    background: var(--statusColor);
    height: 1.1rem;
    width: 1.1rem;
    border-radius: 50%;
  }
</style><|MERGE_RESOLUTION|>--- conflicted
+++ resolved
@@ -7,12 +7,10 @@
   import AudioLabel from '@/views/ViewAnime/AudioLabel.svelte'
 
   import { page } from '@/App.svelte'
-<<<<<<< HEAD
   import { anilistClient } from "@/modules/anilist"
   import Helper from "@/modules/helper.js"
-=======
-  import { CalendarDays, Tv } from 'lucide-svelte'
->>>>>>> cbcc0212
+  import { CalendarDays, Tv, ThumbsUp, ThumbsDown } from 'lucide-svelte'
+
   /** @type {import('@/modules/al.d.ts').Media} */
   export let media
   export let type = null
@@ -52,13 +50,9 @@
     {#if type || type === 0}
       <div class='context-type d-flex align-items-center'>
         {#if Number.isInteger(type) && type >= 0}
-          <span class='material-symbols-outlined filled font-size-18 pr-5 {type === 0 ? "text-muted" : "text-success"}'>
-            thumb_up
-          </span>
+          <ThumbsUp fill='currentColor' class='pr-5 pb-5 {type === 0 ? "text-muted" : "text-success"}' size='2rem' />
         {:else if Number.isInteger(type) && type < 0}
-          <span class='material-symbols-outlined text-danger filled font-size-18 pr-5'>
-            thumb_down
-          </span>
+          <ThumbsDown fill='currentColor' class='text-danger pr-5 pb-5' size='2rem' />
         {/if}
         {(Number.isInteger(type) ? Math.abs(type).toLocaleString() + (type >= 0 ? ' likes' : ' dislikes') : type)}
       </div>
