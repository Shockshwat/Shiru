--- conflicted
+++ resolved
@@ -11,14 +11,8 @@
   export let icon = ''
 </script>
 
-<<<<<<< HEAD
-<div
-  class='sidebar-link sidebar-link-with-icon pointer overflow-hidden {css}'
+<div class='sidebar-link sidebar-link-with-icon pointer overflow-hidden {css}'
   use:click={() => { _click(); if (!icon.includes("login") && !icon.includes("favorite")) { window.dispatchEvent(new Event('overlay-check')) } } }>
-=======
-<div class='sidebar-link sidebar-link-with-icon pointer overflow-hidden {css}'
-  use:click={_click}>
->>>>>>> cbcc0212
   <span class='text-nowrap d-flex align-items-center w-full h-full'>
     {#if image}
       <span class='rounded d-flex'>
