--- conflicted
+++ resolved
@@ -2,14 +2,11 @@
   import { formatMap, playMedia } from '@/modules/anime.js'
   import { anilistClient } from '@/modules/anilist.js'
   import { click } from '@/modules/click.js'
-<<<<<<< HEAD
   import Scoring from '@/views/ViewAnime/Scoring.svelte'
   import AudioLabel from '@/views/ViewAnime/AudioLabel.svelte'
   import Helper from "@/modules/helper.js"
-=======
-  import { alToken } from '@/modules/settings.js'
-  import { Bookmark, Heart } from 'lucide-svelte'
->>>>>>> cbcc0212
+  import { Heart } from 'lucide-svelte'
+
   export let mediaList
 
   let current = mediaList[0]
@@ -97,19 +94,10 @@
       use:click={() => playMedia(current)}>
       Watch Now
     </button>
-<<<<<<< HEAD
-    <button class='btn bg-dark-light btn-square ml-10 material-symbols-outlined font-size-16 shadow-none border-0' class:filled={current.isFavourite} use:click={toggleFavourite} disabled={!Helper.isAniAuth()}>
-      favorite
+    <button class='btn bg-dark-light btn-square ml-10 d-flex align-items-center justify-content-center shadow-none border-0' use:click={toggleFavourite} disabled={!Helper.isAniAuth()}>
+      <Heart fill={current.isFavourite ? 'currentColor' : 'transparent'} size='1.5rem' />
     </button>
     <Scoring media={current} />
-=======
-    <button class='btn bg-dark-light btn-square ml-10 d-flex align-items-center justify-content-center shadow-none border-0' use:click={toggleFavourite} disabled={!alToken}>
-      <Heart fill={current.isFavourite ? 'currentColor' : 'transparent'} size='1.5rem' />
-    </button>
-    <button class='btn bg-dark-light btn-square ml-10 d-flex align-items-center justify-content-center shadow-none border-0' use:click={toggleStatus} disabled={!alToken}>
-      <Bookmark fill={current.mediaListEntry ? 'currentColor' : 'transparent'} size='1.5rem' />
-    </button>
->>>>>>> cbcc0212
   </div>
   <div class='d-flex'>
     {#each mediaList as media}
