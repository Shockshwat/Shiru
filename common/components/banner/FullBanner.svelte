--- conflicted
+++ resolved
@@ -2,13 +2,9 @@
   import { formatMap, playMedia } from '@/modules/anime.js'
   import { anilistClient } from '@/modules/anilist.js'
   import { click } from '@/modules/click.js'
-<<<<<<< HEAD
   import Scoring from '@/views/ViewAnime/Scoring.svelte'
   import AudioLabel from '@/views/ViewAnime/AudioLabel.svelte'
   import Helper from "@/modules/helper.js"
-=======
-  import { alToken } from '@/modules/settings.js'
->>>>>>> 7921e87c
   export let mediaList
 
   let current = mediaList[0]
@@ -96,21 +92,10 @@
       use:click={() => playMedia(current)}>
       Watch Now
     </button>
-<<<<<<< HEAD
-    {#if Helper.isAniAuth()}
-      <button class='btn bg-dark-light btn-square ml-10 material-symbols-outlined font-size-16 shadow-none border-0' class:filled={current.isFavourite} use:click={toggleFavourite}>
-        favorite
-      </button>
-    {/if}
-    <Scoring media={current} />
-=======
-    <button class='btn bg-dark-light btn-square ml-10 material-symbols-outlined font-size-16 shadow-none border-0' class:filled={current.isFavourite} use:click={toggleFavourite} disabled={!alToken}>
+    <button class='btn bg-dark-light btn-square ml-10 material-symbols-outlined font-size-16 shadow-none border-0' class:filled={current.isFavourite} use:click={toggleFavourite} disabled={!Helper.isAniAuth()}>
       favorite
     </button>
-    <button class='btn bg-dark-light btn-square ml-10 material-symbols-outlined font-size-16 shadow-none border-0' class:filled={current.mediaListEntry} use:click={toggleStatus} disabled={!alToken}>
-      bookmark
-    </button>
->>>>>>> 7921e87c
+    <Scoring media={current} />
   </div>
   <div class='d-flex'>
     {#each mediaList as media}
