--- conflicted
+++ resolved
@@ -31,14 +31,8 @@
       atob('d3NzOi8vdHJhY2tlci5idG9ycmVudC54eXov')
     ], code)
     p2pt.on('peerconnect', peer => {
-<<<<<<< HEAD
-      console.log(peer.id)
-      console.log('connect')
+      debug(`Peer connected: ${peer.id}`)
       const user = Helper.getUser() || {}
-=======
-      debug(`Peer connected: ${peer.id}`)
-      const user = anilistClient.userID?.viewer?.data?.Viewer || {}
->>>>>>> 7921e87c
       p2pt.send(peer,
         JSON.stringify({
           type: 'init',
