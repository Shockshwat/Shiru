<script context='module'>
  import { EventEmitter } from 'events'
  import { writable } from 'simple-store-svelte'
<<<<<<< HEAD
  import { add, client } from '@/modules/torrent.js'
  import { generateRandomHexCode } from '@/modules/util.js'
  import { toast } from 'svelte-sonner'
  import { page } from '@/App.svelte'
  import P2PT from 'p2pt'
  import { click } from '@/modules/click.js'
  import Helper from '@/modules/helper.js'
=======
  import { client } from '@/modules/torrent.js'
  import { toast } from 'svelte-sonner'
  import { page } from '@/App.svelte'
>>>>>>> 9cfdd02b
  import IPC from '@/modules/ipc.js'
  import 'browser-event-target-emitter'
  import Debug from 'debug'

  const debug = Debug('ui:w2g')

  export const w2gEmitter = new EventEmitter()

  /** @type {import('simple-store-svelte').Writable<W2GClient | null>} */
  export const state = writable(null)

  function joinLobby (code) {
    debug('Joining lobby with code: ' + code)
<<<<<<< HEAD
    if (p2pt) cleanup()
    p2pt = new P2PT([
      atob('d3NzOi8vdHJhY2tlci5vcGVud2VidG9ycmVudC5jb20='),
      atob('d3NzOi8vdHJhY2tlci53ZWJ0b3JyZW50LmRldg=='),
      atob('d3NzOi8vdHJhY2tlci5maWxlcy5mbTo3MDczL2Fubm91bmNl'),
      atob('d3NzOi8vdHJhY2tlci5idG9ycmVudC54eXov')
    ], code)
    p2pt.on('peerconnect', peer => {
      debug(`Peer connected: ${peer.id}`)
      const user = Helper.getUser() || {}
      p2pt.send(peer,
        JSON.stringify({
          type: 'init',
          id: user.id || generateRandomHexCode(16),
          user
        })
      )
    })
    p2pt.on('peerclose', peer => {
      peers.update(object => {
        debug(`Peer disconnected: ${peer.id}`)
        delete object[peer.id]
        return object
      })
    })
    p2pt.on('msg', (peer, data) => {
      debug(`Received message from ${peer.id}: ${data.type} ${data}`)
      data = typeof data === 'string' ? JSON.parse(data) : data
      switch (data.type) {
        case 'init':
          peers.update(object => {
            object[peer.id] = {
              peer,
              user: data.user
            }
            return object
          })
          break
        case 'player': {
          if (setPlayerState(data)) w2gEmitter.emit('playerupdate', data)
          break
        }
        case 'torrent': {
          if (data.hash !== playerState.hash) {
            playerState.hash = data.hash
            add(data.magnet)
          }
          break
        }
        case 'index': {
          if (playerState.index !== data.index) {
            playerState.index = data.index
            w2gEmitter.emit('setindex', data.index)
          }
          break
        }
        default: {
          debug('Invalid message type: ' + data.type)
        }
      }
    })
    p2pt.start()
    state.set(code)
    console.log(p2pt)
  }

  function setPlayerState (detail) {
    let emit = false
    for (const key of ['paused', 'time']) {
      emit = emit || detail[key] !== playerState[key]
      playerState[key] = detail[key]
    }
    return emit
  }

  w2gEmitter.on('player', ({ detail }) => {
    if (setPlayerState(detail)) emit('player', detail)
  })

  w2gEmitter.on('index', ({ detail }) => {
    if (playerState.index !== detail.index) {
      emit('index', detail)
      playerState.index = detail.index
    }
  })

  client.on('magnet', ({ detail }) => {
    if (detail.hash !== playerState.hash) {
      playerState.hash = detail.hash
      playerState.index = 0
      emit('torrent', detail)
    }
  })
=======
    if (state.value) state.value.destroy()
    const w2g = new W2GClient(code)
    state.value = w2g
    w2g.on('index', i => w2gEmitter.emit('setindex', i))
    w2g.on('player', state => w2gEmitter.emit('playerupdate', { time: state.time, paused: state.paused }))
>>>>>>> 9cfdd02b

    if (!code) invite()
  }
  client.on('magnet', ({ detail }) => state.value?.magnetLink(detail))

  w2gEmitter.on('player', data => state.value?.playerStateChanged(data))
  w2gEmitter.on('index', index => state.value?.mediaIndexChanged(index))

  IPC.on('w2glink', (link) => {
    joinLobby(link)
    page.set('watchtogether')
  })

  function invite () {
    navigator.clipboard.writeText(state.value.inviteLink)
    toast.success('Copied to clipboard', {
      description: 'Copied invite URL to clipboard',
      duration: 5000
    })
  }
</script>

<script>
  import Lobby from './Lobby.svelte'
  import { Plus, UserPlus } from 'lucide-svelte'
  import { W2GClient } from './w2g.js'
  import { click } from '@/modules/click.js'

  let joinText

  const inviteRx = /([A-z0-9]{16})/i
  function checkInvite (invite) {
    if (!invite) return
    const match = invite?.match(inviteRx)?.[1]
    if (!match) return
    page.set('watchtogether')
    joinLobby(match)
    joinText = ''
  }

  $: checkInvite(joinText)
</script>

<div class='d-flex h-full align-items-center flex-column px-md-20'>
  {#if !$state}
    <div class='font-size-50 font-weight-bold pt-20 mt-20 root'>Watch Together</div>
    <div class='d-flex flex-row flex-wrap justify-content-center align-items-center h-full mb-20 pb-20 root position-relative w-full'>
      <div class='card d-flex flex-column align-items-center w-300 h-300 justify-content-end'>
        <Plus size='6rem' class='d-flex align-items-center h-full' />
        <button class='btn btn-primary btn-lg mt-10 btn-block' type='button' use:click={() => joinLobby()}>Create Lobby</button>
      </div>
      <div class='card d-flex flex-column align-items-center w-300 h-300 justify-content-end'>
        <UserPlus size='6rem' class='d-flex align-items-center h-full' />
        <h2 class='font-weight-bold'>Join Lobby</h2>
        <input
          type='text'
          class='form-control h-50'
          autocomplete='off'
          bind:value={joinText}
          data-option='search'
          placeholder='Lobby code or link' />
      </div>
    </div>
  {:else}
    <Lobby {state} {invite} />
  {/if}
</div>

<style>
  .font-size-50 {
    font-size: 5rem;
  }
</style><|MERGE_RESOLUTION|>--- conflicted
+++ resolved
@@ -1,19 +1,9 @@
 <script context='module'>
   import { EventEmitter } from 'events'
   import { writable } from 'simple-store-svelte'
-<<<<<<< HEAD
-  import { add, client } from '@/modules/torrent.js'
-  import { generateRandomHexCode } from '@/modules/util.js'
-  import { toast } from 'svelte-sonner'
-  import { page } from '@/App.svelte'
-  import P2PT from 'p2pt'
-  import { click } from '@/modules/click.js'
-  import Helper from '@/modules/helper.js'
-=======
   import { client } from '@/modules/torrent.js'
   import { toast } from 'svelte-sonner'
   import { page } from '@/App.svelte'
->>>>>>> 9cfdd02b
   import IPC from '@/modules/ipc.js'
   import 'browser-event-target-emitter'
   import Debug from 'debug'
@@ -27,107 +17,11 @@
 
   function joinLobby (code) {
     debug('Joining lobby with code: ' + code)
-<<<<<<< HEAD
-    if (p2pt) cleanup()
-    p2pt = new P2PT([
-      atob('d3NzOi8vdHJhY2tlci5vcGVud2VidG9ycmVudC5jb20='),
-      atob('d3NzOi8vdHJhY2tlci53ZWJ0b3JyZW50LmRldg=='),
-      atob('d3NzOi8vdHJhY2tlci5maWxlcy5mbTo3MDczL2Fubm91bmNl'),
-      atob('d3NzOi8vdHJhY2tlci5idG9ycmVudC54eXov')
-    ], code)
-    p2pt.on('peerconnect', peer => {
-      debug(`Peer connected: ${peer.id}`)
-      const user = Helper.getUser() || {}
-      p2pt.send(peer,
-        JSON.stringify({
-          type: 'init',
-          id: user.id || generateRandomHexCode(16),
-          user
-        })
-      )
-    })
-    p2pt.on('peerclose', peer => {
-      peers.update(object => {
-        debug(`Peer disconnected: ${peer.id}`)
-        delete object[peer.id]
-        return object
-      })
-    })
-    p2pt.on('msg', (peer, data) => {
-      debug(`Received message from ${peer.id}: ${data.type} ${data}`)
-      data = typeof data === 'string' ? JSON.parse(data) : data
-      switch (data.type) {
-        case 'init':
-          peers.update(object => {
-            object[peer.id] = {
-              peer,
-              user: data.user
-            }
-            return object
-          })
-          break
-        case 'player': {
-          if (setPlayerState(data)) w2gEmitter.emit('playerupdate', data)
-          break
-        }
-        case 'torrent': {
-          if (data.hash !== playerState.hash) {
-            playerState.hash = data.hash
-            add(data.magnet)
-          }
-          break
-        }
-        case 'index': {
-          if (playerState.index !== data.index) {
-            playerState.index = data.index
-            w2gEmitter.emit('setindex', data.index)
-          }
-          break
-        }
-        default: {
-          debug('Invalid message type: ' + data.type)
-        }
-      }
-    })
-    p2pt.start()
-    state.set(code)
-    console.log(p2pt)
-  }
-
-  function setPlayerState (detail) {
-    let emit = false
-    for (const key of ['paused', 'time']) {
-      emit = emit || detail[key] !== playerState[key]
-      playerState[key] = detail[key]
-    }
-    return emit
-  }
-
-  w2gEmitter.on('player', ({ detail }) => {
-    if (setPlayerState(detail)) emit('player', detail)
-  })
-
-  w2gEmitter.on('index', ({ detail }) => {
-    if (playerState.index !== detail.index) {
-      emit('index', detail)
-      playerState.index = detail.index
-    }
-  })
-
-  client.on('magnet', ({ detail }) => {
-    if (detail.hash !== playerState.hash) {
-      playerState.hash = detail.hash
-      playerState.index = 0
-      emit('torrent', detail)
-    }
-  })
-=======
     if (state.value) state.value.destroy()
     const w2g = new W2GClient(code)
     state.value = w2g
     w2g.on('index', i => w2gEmitter.emit('setindex', i))
     w2g.on('player', state => w2gEmitter.emit('playerupdate', { time: state.time, paused: state.paused }))
->>>>>>> 9cfdd02b
 
     if (!code) invite()
   }
