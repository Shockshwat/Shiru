<script context='module'>
  import { toast } from 'svelte-sonner'
  import { settings } from '@/modules/settings.js'
  import { anilistClient } from '@/modules/anilist.js'
  import { click } from '@/modules/click.js'
  import getResultsFromExtensions from '@/modules/extensions/index.js'
  import Debug from 'debug'

  const debug = Debug('ui:extensions')

  /** @typedef {import('@/modules/al.d.ts').Media} Media */

  /** @param {Media} media */
  function isMovie (media) {
    if (media.format === 'MOVIE') return true
    if ([...Object.values(media.title), ...media.synonyms].some(title => title?.toLowerCase().includes('movie'))) return true
    // if (!getParentForSpecial(media)) return true // TODO: this is good for checking movies, but false positives with normal TV shows
    return media.duration > 80 && media.episodes === 1
  }

  /** @param {ReturnType<typeof getResultsFromExtensions>} promise */
  async function getBest (promise) {
    const results = await promise

    const best = results.find(result => result.type === 'best') || results.find(result => result.type === 'alt') || results[0]

    if (best?.seeders < 10) return results[0]

    return best
  }

  function filterResults (results, searchText) {
    return results.filter(({ title }) => title.toLowerCase().includes(searchText.toLowerCase()))
  }

  /** @param {ReturnType<typeof getResultsFromExtensions>} results */
  async function sortResults (results) {
    return (await results).sort((a, b) => b.seeders - a.seeders)
  }
</script>

<script>
  import { media as currentMedia } from '../Player/MediaHandler.svelte'
  import TorrentCard from './TorrentCard.svelte'
  import { add } from '@/modules/torrent.js'
  import TorrentSkeletonCard from './TorrentSkeletonCard.svelte'
  import { onDestroy } from 'svelte'

  /** @type {{ media: Media, episode?: number }} */
  export let search

  let countdown = 2
  let timeoutHandle

  /** @param {ReturnType<typeof getBest>} promise */
  async function autoPlay (promise, autoPlay) {
    const best = await promise
    if (!search) return
    if ($settings.rssAutoplay) {
      clearTimeout(timeoutHandle)
      const decrement = () => {
        countdown--
        if (countdown === 0) {
          play(best)
        } else {
          timeoutHandle = setTimeout(decrement, 1000)
        }
      }
      timeoutHandle = setTimeout(decrement, 1000)
    }
  }

  const movie = isMovie(search.media)
  let batch = search.media.status === 'FINISHED' && !movie

  $: resolution = $settings.rssQuality

  $: lookup = sortResults(getResultsFromExtensions({ ...search, batch, movie, resolution }))
  $: best = getBest(lookup)

  onDestroy(() => {
    clearTimeout(timeoutHandle)
    search = null
  })

  $: if (!$settings.rssAutoplay) clearTimeout(timeoutHandle)
  $: autoPlay(best, $settings.rssAutoplay)

  $: lookup.catch(err => {
<<<<<<< HEAD
    console.error(err)
    toast.error(`No torrent found for ${anilistClient.title(search.media)} Episode ${search.episode}!`, { description: err.message })
=======
    debug(`Error fetching torrents for ${search.media.title.userPreferred} Episode ${search.episode}, ${err.stack}`)
    toast.error(`No torrent found for ${search.media.title.userPreferred} Episode ${search.episode}!`, { description: err.message })
>>>>>>> 7921e87c
  })

  $: firstLoad = !firstLoad && lookup.catch(close)

  let searchText = ''

  /** @param {import('@thaunknown/ani-resourced/sources/types.d.ts').Result} result */
  function play (result) {
    $currentMedia = search
    $currentMedia.verified = result.verified
    if (!isNaN(result.seeders) && result.seeders < 10) {
      toast('Availability Warning', {
        description: 'This release is poorly seeded and likely will have playback issues such as buffering!'
      })
    }
    add(result.link)
    close()
  }

  function episodeInput ({ target }) {
    const episode = Number(target.value)
    if (episode) search.episode = episode
  }

  export let close
</script>

<div class='w-full bg-very-dark position-sticky top-0 z-10 pt-20 px-30'>
  <div class='d-flex'>
    <h3 class='mb-10 font-weight-bold text-white'>Find Torrents</h3>
    <button class='btn btn-square rounded-circle ml-auto pointer' type='button' use:click={close}> &times; </button>
  </div>
  <h4 class='mb-10 text-light'>Auto-Selected Torrent</h4>
  {#await best}
    <TorrentSkeletonCard />
  {:then bestRelease}
    <TorrentCard result={bestRelease} {play} media={search.media} />
  {:catch error}
    <div class='p-15 mb-10'><div class='h-100' /></div>
  {/await}
  <div class='input-group mt-20'>
    <div class='input-group-prepend'>
      <span class='input-group-text d-flex material-symbols-outlined bg-dark pr-0 font-size-18'>search</span>
    </div>
    <input
      type='search'
      class='form-control bg-dark border-left-0'
      autocomplete='off'
      data-option='search'
      placeholder='Find a specific torrent...' bind:value={searchText} />
  </div>
  <div class='row mt-20 mb-10'>
    <div class='col-12 col-md-6 d-flex align-items-center justify-content-around'>
      <div class='custom-switch'>
        <input type='checkbox' id='rss-autoplay' bind:checked={$settings.rssAutoplay} />
        <label for='rss-autoplay'>Auto-Select Torrents [{countdown}]</label>
      </div>
      <div class='custom-switch'>
        <input type='checkbox' id='batches' bind:checked={batch} disabled={(search.media.status !== 'FINISHED') || movie} min='1' />
        <label for='batches'>Find Batches</label>
      </div>
    </div>
    <div class='col-12 col-md-6 d-flex align-items-center justify-content-around mt-20 mt-md-0'>
      <div class='w-150 d-flex align-items-center'>
        <span>Episode</span>
        <input type='number' inputmode='numeric' pattern='[0-9]*' class='form-control bg-dark text-right ml-10' value={search.episode} on:input={episodeInput} disabled={!search.episode || movie} />
      </div>
      <div class='w-200 d-flex align-items-center'>
        <span>Resolution</span>
        <select class='form-control w-full bg-dark ml-10' bind:value={$settings.rssQuality}>
          <option value='1080' selected>1080p</option>
          <option value='720'>720p</option>
          <option value='540'>540p</option>
          <option value='480'>480p</option>
          <option value="">Any</option>
        </select>
      </div>
    </div>
  </div>
</div>
<div class='mt-10 px-30'>
  {#await lookup}
    {#each Array.from({ length: 10 }) as _}
      <TorrentSkeletonCard />
    {/each}
  {:then results}
    {#each filterResults(results, searchText) as result}
      <TorrentCard {result} {play} media={search.media} />
    {/each}
  {/await}
</div>

<style>
  .px-30 {
    padding-left: 3rem;
    padding-right: 3rem;
  }
</style><|MERGE_RESOLUTION|>--- conflicted
+++ resolved
@@ -87,13 +87,8 @@
   $: autoPlay(best, $settings.rssAutoplay)
 
   $: lookup.catch(err => {
-<<<<<<< HEAD
-    console.error(err)
+    debug(`Error fetching torrents for ${search.media.title.userPreferred} Episode ${search.episode}, ${err.stack}`)
     toast.error(`No torrent found for ${anilistClient.title(search.media)} Episode ${search.episode}!`, { description: err.message })
-=======
-    debug(`Error fetching torrents for ${search.media.title.userPreferred} Episode ${search.episode}, ${err.stack}`)
-    toast.error(`No torrent found for ${search.media.title.userPreferred} Episode ${search.episode}!`, { description: err.message })
->>>>>>> 7921e87c
   })
 
   $: firstLoad = !firstLoad && lookup.catch(close)
