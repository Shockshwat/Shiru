<script context='module'>
  import { click } from '@/modules/click.js'
  import { settings } from '@/modules/settings.js'
  import IPC from '@/modules/ipc.js'

  if (settings.value.enableDoH) IPC.emit('doh', settings.value.doHURL)
  export const platformMap = {
    aix: 'Aix',
    darwin: 'MacOS',
    android: 'Android',
    ios: 'iOS',
    freebsd: 'Linux',
    linux: 'Linux',
    openbsd: 'Linux',
    sunos: 'SunOS',
    win32: 'Windows'
  }
  let version = '1.0.0'
  IPC.on('version', data => (version = data))
  IPC.emit('version')

  const changeLog = (async () => {
    const res = await fetch('https://api.github.com/repos/ThaUnknown/miru/releases')
    const json = await res.json()
    return json.map(({ body, tag_name: version, published_at: date, assets }) => ({ body, version, date, assets }))
  })()
  IPC.emit('show-discord-status', settings.value.showDetailsInRPC)
</script>

<script>
  import { Tabs, TabLabel, Tab } from '@/components/Tabination.js'
  import { onDestroy } from 'svelte'
  import PlayerSettings from './PlayerSettings.svelte'
  import TorrentSettings from './TorrentSettings.svelte'
  import InterfaceSettings from './InterfaceSettings.svelte'
  import AppSettings from './AppSettings.svelte'
  import { profileView } from '@/components/Profiles.svelte'
  import smoothScroll from '@/modules/scroll.js'
<<<<<<< HEAD
  import Helper from '@/modules/helper.js'
=======
  import { AppWindow, Heart, LogIn, Logs, Play, Rss, Settings } from 'lucide-svelte'
>>>>>>> cbcc0212

  const groups = {
    player: {
      name: 'Player',
      icon: Play
    },
    torrent: {
      name: 'Torrent',
      icon: Rss
    },
    interface: {
      name: 'Interface',
      icon: AppWindow
    },
    app: {
      name: 'App',
      icon: Settings
    },
    changelog: {
      name: 'Changelog',
      icon: Logs
    }
  }
  function pathListener (data) {
    $settings.torrentPathNew = data
  }

  function playerListener (data) {
    $settings.playerPath = data
  }

  function loginButton () {
    $profileView = true
  }
  onDestroy(() => {
    IPC.off('path', pathListener)
    IPC.off('player', playerListener)
  })
  $: IPC.emit('show-discord-status', $settings.showDetailsInRPC)
  IPC.on('path', pathListener)
  IPC.on('player', playerListener)
</script>

<Tabs>
  <div class='d-flex w-full h-full position-relative settings root flex-md-row flex-column overflow-y-auto overflow-y-md-hidden' use:smoothScroll>
    <div class='d-flex flex-column flex-row h-full w-md-300 bg-dark position-relative px-20 px-md-0 flex-basis-0-md-custom'>
      <div class='px-20 py-15 font-size-24 font-weight-semi-bold'>Settings</div>
      {#each Object.values(groups) as group}
        <TabLabel>
          <div class='px-20 py-10 d-flex align-items-center'>
            <svelte:component this={group.icon} class='pr-10 d-inline-flex' size='3.1rem' fill={group.icon === Play ? 'currentColor' : 'transparent'} />
            <div class='font-size-16 line-height-normal'>{group.name}</div>
          </div>
        </TabLabel>
      {/each}
      <div class='pointer my-5 rounded' tabindex='0' role='button' use:click={() => IPC.emit('open', 'https://github.com/sponsors/ThaUnknown/')}>
        <div class='px-20 py-10 d-flex align-items-center'>
          <Heart class='pr-10 d-inline-flex' size='3.1rem' />
          <div class='font-size-16 line-height-normal'>Donate</div>
        </div>
      </div>
      <div class='pointer my-5 rounded' use:click={loginButton}>
<<<<<<< HEAD
        <div class='px-20 py-10 d-flex'>
          {#if Helper.getUser()}
            <span class='material-symbols-outlined rounded mr-10'>
              <img src={Helper.getUserAvatar()} class='h-30 rounded' alt='logo' />
=======
        <div class='px-20 py-10 d-flex align-items-center'>
          {#if anilistClient.userID?.viewer?.data?.Viewer}
            <span class='rounded mr-10'>
              <img src={anilistClient.userID.viewer.data.Viewer.avatar.medium} class='h-30 rounded' alt='logo' />
>>>>>>> cbcc0212
            </span>
            <div class='font-size-16 login-image-text'>Profiles</div>
          {:else}
<<<<<<< HEAD
            <span class='material-symbols-outlined font-size-24 pr-10 d-inline-flex justify-content-center align-items-center'>login</span>
            <div class='font-size-16'>Login</div>
=======
            <LogIn class='pr-10 d-inline-flex' size='3.1rem' />
            <div class='font-size-16 line-height-normal'>Login With AniList</div>
>>>>>>> cbcc0212
          {/if}
        </div>
      </div>
      <p class='text-muted px-20 py-10 m-0 mt-md-auto'>Restart may be required for some settings to take effect.</p>
      <p class='text-muted px-20 pb-10 m-0'>If you don't know what settings do what, use defaults.</p>
      <p class='text-muted px-20 m-0 mb-md-20'>v{version} {platformMap[window.version.platform] || 'dev'} {window.version.arch || 'dev'}</p>
    </div>
    <Tab>
      <div class='root h-full w-full overflow-y-md-auto p-20' use:smoothScroll>
        <PlayerSettings bind:settings={$settings} />
        <!-- spacing element to make space for miniplayer on mobile -->
        <div class='h-250' />
      </div>
    </Tab>
    <Tab>
      <div class='root h-full w-full overflow-y-md-auto p-20' use:smoothScroll>
        <TorrentSettings bind:settings={$settings} />
        <div class='h-250' />
      </div>
    </Tab>
    <Tab>
      <div class='root h-full w-full overflow-y-md-auto p-20' use:smoothScroll>
        <InterfaceSettings bind:settings={$settings} />
        <div class='h-250' />
      </div>
    </Tab>
    <Tab>
      <div class='root h-full w-full overflow-y-md-auto p-20' use:smoothScroll>
        <AppSettings {version} settings={$settings} />
        <div class='h-250' />
      </div>
    </Tab>
    <Tab>
      <div class='root my-20 px-20 overflow-y-md-auto w-full' use:smoothScroll>
        <div class='h-300 row px-20 px-sm-0'>
          <div class='col-sm-3 d-none d-sm-flex' />
          <div class='col-sm-6 d-flex justify-content-center flex-column'>
            <h1 class='font-weight-bold text-white title'>Changelog</h1>
            <div class='font-size-18 text-muted'>New updates and improvements to Miru.</div>
          </div>
        </div>
        {#await changeLog}
          {#each Array(5) as _}
            <hr class='my-20' />
            <div class='row py-20 px-20 px-sm-0'>
              <div class='col-sm-3 my-20 order-last order-sm-first '>
                <div class='skeloader rounded w-100 h-10 bg-very-dark'>
                  <div class='skeleloader-swipe' />
                </div>
              </div>
              <div class='col-sm-9'>
                <div class='skeloader rounded w-150 h-25 bg-very-dark mb-10'>
                  <div class='skeleloader-swipe' />
                </div>
                <div class='skeloader rounded w-250 h-10 bg-very-dark mt-20'>
                  <div class='skeleloader-swipe' />
                </div>
                <div class='skeloader rounded w-200 h-10 bg-very-dark mt-15'>
                  <div class='skeleloader-swipe' />
                </div>
              </div>
            </div>
          {/each}
        {:then changelog}
          {#each changelog as { version, date, body }}
            <hr class='my-20' />
            <div class='row py-20 px-20 px-sm-0 position-relative' tabindex='0' role='button'>
              <div class='col-sm-3 order-last order-sm-first text-white'>
                <div class='position-sticky top-0 pt-20'>
                  {new Date(date).toLocaleDateString('en-US', { month: 'short', day: 'numeric', year: 'numeric' })}
                </div>
              </div>
              <div class='col-sm-9 pre-wrap text-muted'>
                <h2 class='mt-0 font-weight-bold text-white'>{version}</h2>{body.replaceAll('- ', '')}</div>
            </div>
          {/each}
        {:catch}
          {#each Array(5) as _}
            <hr class='my-20' />
            <div class='row py-20 px-20 px-sm-0'>
              <div class='col-sm-3 my-20 order-last order-sm-first '>
                <div class='skeloader rounded w-100 h-10 bg-very-dark'>
                  <div class='skeleloader-swipe' />
                </div>
              </div>
              <div class='col-sm-9'>
                <div class='skeloader rounded w-150 h-25 bg-very-dark mb-10'>
                  <div class='skeleloader-swipe' />
                </div>
                <div class='skeloader rounded w-250 h-10 bg-very-dark mt-20'>
                  <div class='skeleloader-swipe' />
                </div>
                <div class='skeloader rounded w-200 h-10 bg-very-dark mt-15'>
                  <div class='skeleloader-swipe' />
                </div>
              </div>
            </div>
          {/each}
        {/await}
        <div class='h-250 d-md-none' />
      </div>
    </Tab>
  </div>
</Tabs>

<style>
  .settings :global(select.form-control:invalid) {
    color: var(--dm-input-placeholder-text-color);
  }
  .login-image-text {
    display: inline-flex;
    justify-content: center;
    align-items: center;
  }
  .settings :global(input:not(:focus):invalid) {
    box-shadow: 0 0 0 0.2rem var(--danger-color) !important;
  }

  .flex-basis-0-md-custom {
    flex-basis: 0%;
  }

  @media (min-width: 769px) {
    .flex-basis-0-md-custom  {
      flex-basis: auto;
    }
  }
  .title {
    font-size: 5rem
  }
</style><|MERGE_RESOLUTION|>--- conflicted
+++ resolved
@@ -36,11 +36,8 @@
   import AppSettings from './AppSettings.svelte'
   import { profileView } from '@/components/Profiles.svelte'
   import smoothScroll from '@/modules/scroll.js'
-<<<<<<< HEAD
   import Helper from '@/modules/helper.js'
-=======
   import { AppWindow, Heart, LogIn, Logs, Play, Rss, Settings } from 'lucide-svelte'
->>>>>>> cbcc0212
 
   const groups = {
     player: {
@@ -103,27 +100,15 @@
         </div>
       </div>
       <div class='pointer my-5 rounded' use:click={loginButton}>
-<<<<<<< HEAD
-        <div class='px-20 py-10 d-flex'>
+        <div class='px-20 py-10 d-flex align-items-center'>
           {#if Helper.getUser()}
-            <span class='material-symbols-outlined rounded mr-10'>
+            <span class='rounded mr-10'>
               <img src={Helper.getUserAvatar()} class='h-30 rounded' alt='logo' />
-=======
-        <div class='px-20 py-10 d-flex align-items-center'>
-          {#if anilistClient.userID?.viewer?.data?.Viewer}
-            <span class='rounded mr-10'>
-              <img src={anilistClient.userID.viewer.data.Viewer.avatar.medium} class='h-30 rounded' alt='logo' />
->>>>>>> cbcc0212
             </span>
             <div class='font-size-16 login-image-text'>Profiles</div>
           {:else}
-<<<<<<< HEAD
-            <span class='material-symbols-outlined font-size-24 pr-10 d-inline-flex justify-content-center align-items-center'>login</span>
-            <div class='font-size-16'>Login</div>
-=======
             <LogIn class='pr-10 d-inline-flex' size='3.1rem' />
-            <div class='font-size-16 line-height-normal'>Login With AniList</div>
->>>>>>> cbcc0212
+            <div class='font-size-16 line-height-normal'>Login</div>
           {/if}
         </div>
       </div>
