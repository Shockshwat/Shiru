<script>
  import { variables } from '@/modules/themes.js'
  import { click } from '@/modules/click.js'
  import HomeSections from './HomeSectionsSettings.svelte'
  import IPC from '@/modules/ipc.js'
  import SettingCard from './SettingCard.svelte'
  import { SUPPORTS } from '@/modules/support.js'
<<<<<<< HEAD
  import AudioLabel from '@/views/ViewAnime/AudioLabel.svelte'
  import Helper from "@/modules/helper.js"
=======
  import { Trash2 } from 'lucide-svelte'
>>>>>>> cbcc0212
  function updateAngle () {
    IPC.emit('angle', settings.value.angle)
  }
  export let settings
</script>

{#if SUPPORTS.discord}
  <h4 class='mb-10 font-weight-bold'>Rich Pressence Settings</h4>
  <SettingCard title='Show Details in Discord Rich Presence' description='Shows currently played anime and episode in Discord rich presence.'>
    <div class='custom-switch'>
      <input type='checkbox' id='rpc-details' bind:checked={settings.showDetailsInRPC} />
      <label for='rpc-details'>{settings.showDetailsInRPC ? 'On' : 'Off'}</label>
    </div>
  </SettingCard>
{/if}

<h4 class='mb-10 font-weight-bold'>Interface Settings</h4>
<SettingCard title='Enable Smooth Scrolling' description='Enables smooth scrolling for vertical containers. Turning this off might remove jitter when scrolling on devices without a GPU.'>
  <div class='custom-switch'>
    <input type='checkbox' id='smooth-scroll' bind:checked={settings.smoothScroll} />
    <label for='smooth-scroll'>{settings.smoothScroll ? 'On' : 'Off'}</label>
  </div>
</SettingCard>
<SettingCard title='Enable Sidebar Animation' description='Enables the sidebar expand hover animation.'>
  <div class='custom-switch'>
    <input type='checkbox' id='disable-sidebar' bind:checked={settings.expandingSidebar} />
    <label for='disable-sidebar'>{settings.expandingSidebar ? 'On' : 'Off'}</label>
  </div>
</SettingCard>
<SettingCard title='CSS Variables' description='Used for custom themes. Can change colors, sizes, spacing and more. Supports only variables. Best way to discover variables is to use the built-in devtools via Ctrl+Shift+I or F12.'>
  <textarea class='form-control w-500 mw-full bg-dark' placeholder='--accent-color: #e5204c;' bind:value={$variables} />
</SettingCard>
{#if !Helper.isAniAuth()}
  <SettingCard title='Preferred Title Language' description='What title language to automatically select when displaying the title of an anime.'>
    <select class='form-control bg-dark w-300 mw-full' bind:value={settings.titleLang}>
      <option value='romaji' selected>Japanese</option>
      <option value='english'>English</option>
    </select>
  </SettingCard>
{/if}
<SettingCard title='Card Type' description='What type of cards to display in menus.'>
  <select class='form-control bg-dark w-300 mw-full' bind:value={settings.cards}>
    <option value='small' selected>Small</option>
    <option value='full'>Full</option>
  </select>
</SettingCard>
<SettingCard title='Card Audio' description={'If the dub or sub icon should be shown on the cards in the menu.\nThis will show one of three simple icons which are previewed as follows:'}>
  <AudioLabel example={true}/>
  <div class='custom-switch'>
    <input type='checkbox' id='card-audio' bind:checked={settings.cardAudio} />
    <label for='card-audio'>{settings.cardAudio ? 'On' : 'Off'}</label>
  </div>
</SettingCard>
{#if SUPPORTS.angle}
  <h4 class='mb-10 font-weight-bold'>Rendering Settings</h4>
  <SettingCard title='ANGLE Backend' description="What ANGLE backend to use for rendering. DON'T CHANGE WITHOUT REASON! On some Windows machines D3D9 might help with flicker. Changing this setting to something your device doesn't support might prevent Miru from opening which will require a full reinstall. While Vulkan is an available option it might not be fully supported on Linux.">
    <select class='form-control bg-dark w-300 mw-full' bind:value={settings.angle} on:change={updateAngle}>
      <option value='default' selected>Default</option>
      <option value='d3d9'>D3D9</option>
      <option value='d3d11'>D3D11</option>
      <option value='warp'>Warp [Software D3D11]</option>
      <option value='gl'>GL</option>
      <option value='gles'>GLES</option>
      <option value='swiftshader'>SwiftShader</option>
      <option value='vulkan'>Vulkan</option>
      <option value='metal'>Metal</option>
    </select>
  </SettingCard>
{/if}

<h4 class='mb-10 font-weight-bold'>Home Screen Settings</h4>
{#if Helper.isAuthorized()}
  <SettingCard title='Hide My Anime' description={'The anime on your Completed or Dropped list will automatically be hidden from the default sections, this excludes manually added RSS feeds and user specific feeds.'}>
    <div class='custom-switch'>
      <input type='checkbox' id='hide-my-anime' bind:checked={settings.hideMyAnime} />
      <label for='hide-my-anime'>{settings.hideMyAnime ? 'On' : 'Off'}</label>
    </div>
  </SettingCard>
{/if}
<SettingCard title='RSS Feeds' description={'RSS feeds to display on the home screen. This needs to be a CORS enabled URL to a Nyaa or Tosho like RSS feed which cotains either an "infoHash" or "enclosure" tag.\nThis only shows the releases on the home screen, it doesn\'t automatically download the content.\nSince the feeds only provide the name of the file, Miru might not always detect the anime correctly!\nSome presets for popular groups are already provided as an example, custom feeds require the FULL URL.'}>
  <div>
    {#each settings.rssFeedsNew as _, i}
      <div class='input-group mb-10 w-500 mw-full'>
        <input type='text' class='form-control w-150 mw-full bg-dark flex-reset' placeholder='New Releases' autocomplete='off' bind:value={settings.rssFeedsNew[i][0]} />
        <input id='rss-feed-{i}' type='text' list='rss-feed-list-{i}' class='w-400 form-control mw-full bg-dark' placeholder={settings.toshoURL + 'rss2?qx=1&q="[SubsPlease] "'} autocomplete='off' bind:value={settings.rssFeedsNew[i][1]} />
        <datalist id='rss-feed-list-{i}'>
          <option value='SubsPlease'>{settings.toshoURL + 'rss2?qx=1&q="[SubsPlease] "'}</option>
          <option value='Erai-raws [Multi-Sub]'>{settings.toshoURL + 'rss2?qx=1&q="[Erai-raws] "'}</option>
          <option value='Yameii [Dubbed]'>{settings.toshoURL + 'rss2?qx=1&q="[Yameii] "'}</option>
          <option value='Judas [Small Size]'>{settings.toshoURL + 'rss2?qx=1&q="[Judas] "'}</option>
        </datalist>
        <div class='input-group-append'>
          <button type='button' use:click={() => { settings.rssFeedsNew.splice(i, 1); settings.rssFeedsNew = settings.rssFeedsNew }} class='btn btn-danger btn-square input-group-append px-5 d-flex align-items-center'><Trash2 size='1.8rem' /></button>
        </div>
      </div>
    {/each}
    <button type='button' use:click={() => { settings.rssFeedsNew[settings.rssFeedsNew.length] = ['New Releases', null] }} class='btn btn-primary mb-10'>Add Feed</button>
  </div>
</SettingCard>
<SettingCard title='Sections And Order' description="Sections and their order on the home screen, if you want more RSS feeds to show up here, create them first in the RSS feed list. Adding many multiple normal lists doesn't impact performance, but adding a lot of RSS feeds will impact app startup times. Drag/drop these sections to re-order them.">
  <div class='position-relative'>
    <HomeSections bind:homeSections={settings.homeSections} />
  </div>
</SettingCard>

<style>
  textarea {
    min-height: 6.6rem;
  }
</style><|MERGE_RESOLUTION|>--- conflicted
+++ resolved
@@ -5,12 +5,9 @@
   import IPC from '@/modules/ipc.js'
   import SettingCard from './SettingCard.svelte'
   import { SUPPORTS } from '@/modules/support.js'
-<<<<<<< HEAD
+  import { Trash2 } from 'lucide-svelte'
   import AudioLabel from '@/views/ViewAnime/AudioLabel.svelte'
   import Helper from "@/modules/helper.js"
-=======
-  import { Trash2 } from 'lucide-svelte'
->>>>>>> cbcc0212
   function updateAngle () {
     IPC.emit('angle', settings.value.angle)
   }
