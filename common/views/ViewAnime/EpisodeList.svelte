--- conflicted
+++ resolved
@@ -25,31 +25,20 @@
 
   export let play
 
-<<<<<<< HEAD
   $: id = media.id
 
   $: duration = media.duration
 
   let episodeList = []
-=======
-  const episodeList = Array.from({ length: episodeCount }, (_, i) => ({
-    episode: i + 1, image: null, summary: null, rating: null, title: null, length: null, airdate: null, airingAt: null, filler: fillerEpisodes[id]?.includes(i + 1)
-  }))
->>>>>>> cbcc0212
   async function load () {
     // updates episodeList when clicking through relations / recommendations
     episodeList = Array.from({ length: episodeCount }, (_, i) => ({
-      episode: i + 1, image: null, summary: null, rating: null, title: null, length: null, airdate: null, airingAt: null
+      episode: i + 1, image: null, summary: null, rating: null, title: null, length: null, airdate: null, airingAt: null, filler: fillerEpisodes[id]?.includes(i + 1)
     }))
 
     const res = await fetch('https://api.ani.zip/mappings?anilist_id=' + id)
-<<<<<<< HEAD
     const { episodes, specialCount, episodeCount: newEpisodeCount } = await res.json()
-    /** @type {{ airingAt: number; episode: number; }[]} */
-=======
-    const { episodes, specialCount, episodeCount } = await res.json()
     /** @type {{ airingAt: number; episode: number; filler?: boolean }[]} */
->>>>>>> cbcc0212
     let alEpisodes = episodeList
 
     // fallback: pull episodes from airing schedule if anime doesn't have expected episode count
