<script>
  import { since } from '@/modules/util'
  import { click } from '@/modules/click.js'
  import { getEpisodeNumberByAirDate } from '@/modules/providers/tosho.js'
<<<<<<< HEAD
  import { anilistClient } from '@/modules/anilist'
=======
  import { alRequest } from '@/modules/anilist.js'
  import { liveAnimeProgress } from '@/modules/animeprogress.js'
>>>>>>> 8bb711a9

  export let media

  export let episodeOrder = true

  const id = media.id

  const duration = media.duration

  export let episodeCount

  export let userProgress = 0

  export let play

  const episodeList = Array.from({ length: episodeCount }, (_, i) => ({
    episode: i + 1, image: null, summary: null, rating: null, title: null, length: null, airdate: null, airingAt: null
  }))
  async function load () {
    const res = await fetch('https://api.ani.zip/mappings?anilist_id=' + id)
    const { episodes, specialCount, episodeCount } = await res.json()
    /** @type {{ airingAt: number; episode: number; }[]} */
    let alEpisodes = episodeList

    if (!(media.episodes && media.episodes === episodeCount && media.status === 'FINISHED')) {
      const settled = (await anilistClient.episodes({ id })).data.Page?.airingSchedules
      if (settled?.length) alEpisodes = settled
    }
    for (const { episode, airingAt } of alEpisodes) {
      const alDate = new Date((airingAt || 0) * 1000)

      const needsValidation = !(!specialCount || (media.episodes && media.episodes === episodeCount && episodes[Number(episode)]))
      const { image, summary, rating, title, length, airdate } = needsValidation ? getEpisodeNumberByAirDate(alDate, episodes, episode) : (episodes[Number(episode)] || {})

      episodeList[episode - 1] = { episode, image, summary, rating, title, length: length || duration, airdate: +alDate || airdate, airingAt: +alDate || airdate }
    }
  }
  load()

  const animeProgress = liveAnimeProgress(id)
</script>

{#each episodeOrder ? episodeList : [...episodeList].reverse() as { episode, image, summary, rating, title, length, airdate }}
  {@const completed = userProgress >= episode}
  {@const target = userProgress + 1 === episode}
  {@const progress = $animeProgress?.[episode] ?? 0}
  <div class='w-full my-20 content-visibility-auto scale' class:opacity-half={completed} class:px-20={!target} class:h-150={image || summary} use:click={() => play(episode)}>
    <div class='rounded w-full h-full overflow-hidden d-flex flex-xsm-column flex-row pointer' class:border={target} class:bg-black={completed} class:bg-dark={!completed}>
      {#if image}
        <div class='h-full'>
          <img alt='thumbnail' src={image} class='img-cover h-full' />
        </div>
      {/if}
      <div class='h-full w-full px-20 py-15 d-flex flex-column'>
        <div class='w-full d-flex flex-row mb-15'>
          <div class='text-white font-weight-bold font-size-16 overflow-hidden title'>
            {episode}. {title?.en || 'Episode ' + episode}
          </div>
          {#if length}
            <div class='ml-auto pl-5'>
              {length}m
            </div>
          {/if}
        </div>
        {#if completed}
          <div class='progress mb-15' style='height: 2px; min-height: 2px;'>
            <div class='progress-bar w-full' />
          </div>
        {:else if progress}
          <div class='progress mb-15' style='height: 2px; min-height: 2px;'>
            <div class='progress-bar' style="width: {progress}%" />
          </div>
        {/if}
        <div class='font-size-12 overflow-hidden'>
          {summary || ''}
        </div>
        <div class='pt-10 font-size-12 mt-auto'>
          {#if airdate}
            {since(new Date(airdate))}
          {/if}
        </div>
      </div>
    </div>
  </div>
{/each}

<style>
  .opacity-half {
    opacity: 30%;
  }
  .title {
    display: -webkit-box !important;
    -webkit-line-clamp: 1;
    -webkit-box-orient: vertical;
  }
  .scale {
    transition: transform 0.2s ease;
  }
  .scale:hover{
    transform: scale(1.05);
  }
  .border {
    --dm-border-color: white
  }
  @media (max-width: 470px) {
    .flex-xsm-column {
      flex-direction: column !important;
    }
    .scale {
      height: auto !important;
    }
    img {
      width: 100%;
      height: 15rem !important;
    }
  }
</style><|MERGE_RESOLUTION|>--- conflicted
+++ resolved
@@ -2,12 +2,8 @@
   import { since } from '@/modules/util'
   import { click } from '@/modules/click.js'
   import { getEpisodeNumberByAirDate } from '@/modules/providers/tosho.js'
-<<<<<<< HEAD
   import { anilistClient } from '@/modules/anilist'
-=======
-  import { alRequest } from '@/modules/anilist.js'
   import { liveAnimeProgress } from '@/modules/animeprogress.js'
->>>>>>> 8bb711a9
 
   export let media
 
@@ -78,7 +74,7 @@
           </div>
         {:else if progress}
           <div class='progress mb-15' style='height: 2px; min-height: 2px;'>
-            <div class='progress-bar' style="width: {progress}%" />
+            <div class='progress-bar' style='width: {progress}%' />
           </div>
         {/if}
         <div class='font-size-12 overflow-hidden'>
