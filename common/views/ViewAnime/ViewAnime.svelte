<script>
  import { getContext } from 'svelte'
  import { getMediaMaxEp, formatMap, playMedia } from '@/modules/anime.js'
  import { playAnime } from '@/views/TorrentSearch/TorrentModal.svelte'
  import { toast } from 'svelte-sonner'
  import { anilistClient } from '@/modules/anilist.js'
  import { click } from '@/modules/click.js'
  import Details from './Details.svelte'
  import EpisodeList from './EpisodeList.svelte'
  import ToggleList from './ToggleList.svelte'
  import Scoring from './Scoring.svelte'
  import AudioLabel from './AudioLabel.svelte'
  import Following from './Following.svelte'
  import smoothScroll from '@/modules/scroll.js'
  import IPC from '@/modules/ipc.js'
<<<<<<< HEAD
  import SmallCard from "@/components/cards/SmallCard.svelte"
  import SkeletonCard from "@/components/cards/SkeletonCard.svelte"
  import Helper from "@/modules/helper.js"
=======
  import { alToken } from '@/modules/settings.js'
  import { Bookmark, Clapperboard, ExternalLink, Heart, Play, Share2, Timer, TrendingUp, Tv } from 'lucide-svelte'
>>>>>>> cbcc0212

  export let overlay
  const view = getContext('view')
  function close (play) {
    $view = null
    mediaList = []
    if (!play) {
      overlay = 'none'
    }
  }
  function back () {
    if (mediaList.length > 1) {
      const prevMedia = mediaList[mediaList.length - 2]
      mediaList.splice(mediaList.length - 2, 2);
      $view = prevMedia
    }
  }
  function saveMedia () {
    if (mediaList.length > 0) {
      const lastMedia = mediaList[mediaList.length - 1]
      if (media !== lastMedia) {
        mediaList.push(media)
      }
    } else {
      mediaList.push(media)
    }
  }
  let modal
  let container = null
  let mediaList = []
  $: media = anilistClient.mediaCache[$view?.id] || $view
  $: mediaRecommendation = media && anilistClient.recommendations({ id: media.id })
  $: media && (modal?.focus(), overlay = 'viewanime', saveMedia(), (container && container.dispatchEvent(new Event('scrolltop'))))
  function checkClose ({ keyCode }) {
    if (keyCode === 27) close()
  }
  function play (episode) {
    close(true)
    if (episode) return playAnime(media, episode)
    if (media.status === 'NOT_YET_RELEASED') return
    playMedia(media)
  }
  function getPlayButtonText (media) {
    if (media?.mediaListEntry) {
      const { status, progress } = media.mediaListEntry
      if (progress) {
        if (status === 'COMPLETED') {
          return 'Rewatch Now'
        } else {
          return 'Continue Now'
        }
      }
    }
    return 'Watch Now'
  }
  $: playButtonText = getPlayButtonText(media)
  function toggleFavourite () {
    anilistClient.favourite({ id: media.id })
    media.isFavourite = !media.isFavourite
  }
  function copyToClipboard (text) {
    navigator.clipboard.writeText(text)
    toast('Copied to clipboard', {
      description: 'Copied share URL to clipboard',
      duration: 5000
    })
  }
  function openInBrowser (url) {
    IPC.emit('open', url)
  }
  let episodeOrder = true
<<<<<<< HEAD
  window.addEventListener('overlay-check', () => {
    if (media) {
      close()
    }
  })
=======

// async function score (media, score) {
    //   const variables = {
    //     id: media.id,
    //     score: score * 10
    //   }
    //   await anilistClient.entry(variables)
    //   media = (await anilistClient.searchIDSingle({ id: media.id })).data.Media
    // }
>>>>>>> cbcc0212
</script>

<div class='modal modal-full z-50' class:show={media} on:keydown={checkClose} tabindex='-1' role='button' bind:this={modal}>
  {#if media}
    <div class='h-full modal-content bg-very-dark p-0 overflow-y-auto position-relative' bind:this={container} use:smoothScroll>
      {#if mediaList.length > 1}
        <button class='close back pointer z-30 bg-dark top-20 left-0 position-fixed material-symbols-outlined filled' type='button' use:click={back}>arrow_back</button>
      {/if}
      <button class='close pointer z-30 bg-dark top-20 right-0 position-fixed' type='button' use:click={() => close()}> &times; </button>
      <img class='w-full cover-img banner position-absolute' alt='banner' src={media.bannerImage || ' '} />
      <div class='row px-20'>
        <div class='col-lg-7 col-12 pb-10'>
          <div class='d-flex flex-sm-row flex-column align-items-sm-end pb-20 mb-15'>
            <div class='cover d-flex flex-row align-items-sm-end align-items-center justify-content-center mw-full mb-sm-0 mb-20 w-full' style='max-height: 50vh;'>
              <img class='rounded cover-img overflow-hidden h-full' alt='cover-art' src={media.coverImage?.extraLarge || media.coverImage?.medium} />
            </div>
            <div class='pl-sm-20 ml-sm-20'>
              <h1 class='font-weight-very-bold text-white select-all mb-0'>{anilistClient.title(media)}</h1>
              <div class='d-flex flex-row font-size-18 flex-wrap mt-5'>
                {#if media.averageScore}
<<<<<<< HEAD
                  <div class='d-flex flex-row mt-10' title='{media.averageScore / 10} by {anilistClient.reviews(media)} reviews'>
                    <span class='material-symbols-outlined mx-10 font-size-24'> trending_up </span>
=======
                  <div class='d-flex flex-row mt-10'>
                    <TrendingUp class='mx-10' size='2.2rem' />
>>>>>>> cbcc0212
                    <span class='mr-20'>
                      Rating: {media.averageScore + '%'}
                    </span>
                  </div>
                {/if}
                {#if media.format}
                  <div class='d-flex flex-row mt-10'>
                    <Tv class='mx-10' size='2.2rem' />
                    <span class='mr-20 text-capitalize'>
                      Format: {formatMap[media.format]}
                    </span>
                  </div>
                {/if}
                {#if media.episodes !== 1 && getMediaMaxEp(media)}
                  <div class='d-flex flex-row mt-10'>
                    <Clapperboard class='mx-10' size='2.2rem' />
                    <span class='mr-20'>
                      Episodes: {getMediaMaxEp(media)}
                    </span>
                  </div>
                {:else if media.duration}
                  <div class='d-flex flex-row mt-10'>
                    <Timer class='mx-10' size='2.2rem' />
                    <span class='mr-20'>
                      Length: {media.duration + ' min'}
                    </span>
                  </div>
                {/if}
                {#if media.stats?.scoreDistribution}
                  <div class='d-flex flex-row mt-10'>
                    <span class='material-symbols-outlined mx-10 font-size-24'> group </span>
                    <span class='mr-20' title='{media.averageScore / 10} by {anilistClient.reviews(media)} reviews'>
                      Reviews: {anilistClient.reviews(media)}
                    </span>
                  </div>
                {/if}
                <div class='d-flex flex-row mt-10'>
                  <AudioLabel {media} viewAnime={true}/>
                </div>
              </div>
              <div class='d-flex flex-row flex-wrap'>
                <button class='btn btn-lg btn-secondary w-250 text-dark font-weight-bold shadow-none border-0 d-flex align-items-center justify-content-center mr-10 mt-20'
                  use:click={() => play()}
                  disabled={media.status === 'NOT_YET_RELEASED'}>
                  <Play class='mr-10' fill='currentColor' size='1.6rem' />
                  {playButtonText}
                </button>
<<<<<<< HEAD
                <div class='mt-20'>
                  <button class='btn bg-dark btn-lg btn-square material-symbols-outlined font-size-20 shadow-none border-0' class:filled={media.isFavourite} use:click={toggleFavourite} disabled={!Helper.isAniAuth()}>
                    favorite
                  </button>
                  <Scoring {media} viewAnime={true} />
                  <button class='btn bg-dark btn-lg btn-square ml-10 material-symbols-outlined font-size-20 shadow-none border-0' use:click={() => copyToClipboard(`https://miru.watch/anime/${media.id}`)}>
                    share
=======
                <div class='mt-20 d-flex'>
                  <button class='btn bg-dark btn-lg btn-square d-flex align-items-center justify-content-center shadow-none border-0' use:click={toggleFavourite} disabled={!alToken}>
                    <Heart fill={media.isFavourite ? 'currentColor' : 'transparent'} size='1.7rem' />
                  </button>
                  <button class='btn bg-dark btn-lg btn-square d-flex align-items-center justify-content-center shadow-none border-0 ml-10' use:click={toggleStatus} disabled={!alToken}>
                    <Bookmark fill={media.mediaListEntry ? 'currentColor' : 'transparent'} size='1.7rem' />
                  </button>
                  <button class='btn bg-dark btn-lg btn-square d-flex align-items-center justify-content-center shadow-none border-0 ml-10' use:click={() => copyToClipboard(`https://miru.watch/anime/${media.id}`)}>
                    <Share2 size='1.7rem' />
>>>>>>> cbcc0212
                  </button>
                  <button class='btn bg-dark btn-lg btn-square d-flex align-items-center justify-content-center shadow-none border-0 ml-10' use:click={() => openInBrowser(`https://anilist.co/anime/${media.id}`)}>
                    <ExternalLink size='1.7rem' />
                  </button>
                  <!-- <div class='input-group shadow-lg mb-5 font-size-16'>
                    <div class='input-group-prepend'>
                      <span class='input-group-text bg-tp pl-15 d-flex font-size-18'>hotel_class</span> stars
                    </div>
                    <select class='form-control' required value={(media.mediaListEntry?.score || '').toString()} on:change={({ target }) => { score(media, Number(target.value)) }}>
                      <option value selected disabled hidden>Score</option>
                      <option>1</option>
                      <option>2</option>
                      <option>3</option>
                      <option>4</option>
                      <option>5</option>
                      <option>6</option>
                      <option>7</option>
                      <option>8</option>
                      <option>9</option>
                      <option>10</option>
                    </select>
                  </div> -->
                </div>
              </div>
            </div>
          </div>
          <Details {media} alt={mediaRecommendation} />
          <div class='m-0 px-20 pb-0 pt-10 d-flex flex-row text-nowrap overflow-x-scroll text-capitalize align-items-start'>
            {#each media.tags as tag}
              <div class='bg-dark px-20 py-10 mr-10 rounded text-nowrap'>
                <span class='font-weight-bolder'>{tag.name}</span><span class='font-weight-light'>: {tag.rank}%</span>
              </div>
          {/each}
          </div>
          <div class='d-flex flex-row mt-20 pt-10'>
            {#each media.genres as genre}
              <div class='bg-dark px-20 py-10 mr-10 rounded font-size-16'>
                {genre}
              </div>
            {/each}
          </div>
          {#if media.description}
            <div class='w-full d-flex flex-row align-items-center pt-20 mt-10'>
              <hr class='w-full' />
              <div class='font-size-18 font-weight-semi-bold px-20 text-white'>Synopsis</div>
              <hr class='w-full' />
            </div>
            <div class='font-size-16 pre-wrap pt-20 select-all'>
              {media.description?.replace(/<[^>]*>/g, '') || ''}
            </div>
          {/if}
          <ToggleList list={
            media.relations?.edges?.filter(({ node }) => node.type === 'ANIME').sort((a, b) => {
               const typeComparison = a.relationType.localeCompare(b.relationType)
               if (typeComparison !== 0) {
                  return typeComparison
               }
               return (a.node.seasonYear || 0) - (b.node.seasonYear || 0)
            })} promise={ anilistClient.searchIDS({ page: 1, perPage: 50, id: media.relations?.edges?.filter(({ node }) => node.type === 'ANIME').map(({ node }) => node.id) }) } let:item let:promise title='Relations'>
            <div class='small-card'>
              {#await promise}
                <SkeletonCard />
              {:then res }
                {#if res}
                  <SmallCard media={anilistClient.mediaCache[item.node.id]} type={item.relationType.replace(/_/g, ' ').toLowerCase()} />
                {/if}
              {/await}
            </div>
          </ToggleList>
          {#await mediaRecommendation then res} <!-- reduces query complexity improving load times -->
            {@const mediaRecommendation = res?.data?.Media}
            <ToggleList list={ mediaRecommendation.recommendations?.edges?.filter(({ node }) => node.mediaRecommendation).sort((a, b) => b.node.rating - a.node.rating) } promise={ anilistClient.searchIDS({ page: 1, perPage: 50, id: mediaRecommendation.recommendations?.edges?.map(({ node }) => node.mediaRecommendation?.id) }) } let:item let:promise title='Recommendations'>
              <div class='small-card'>
                {#await promise}
                  <SkeletonCard />
                {:then res }
                  {#if res}
                    <SmallCard media={anilistClient.mediaCache[item.node.mediaRecommendation.id]} type={item.node.rating} />
                  {/if}
                {/await}
              </div>
            </ToggleList>
          {/await}
          <Following {media} />
          <div class='w-full d-flex d-lg-none flex-row align-items-center pt-20 mt-10 pointer'>
            <hr class='w-full' />
            <div class='font-size-18 font-weight-semi-bold px-20 text-white'>Episodes</div>
            <hr class='w-full' />

            <div class='ml-auto pl-20 font-size-12 more text-muted text-nowrap' use:click={() => { episodeOrder = !episodeOrder }}>Reverse</div>
          </div>
        </div>
        <div class='col-lg-5 col-12 d-flex flex-column pl-lg-20 overflow-x-hidden'>
          <EpisodeList {media} {episodeOrder} userProgress={['CURRENT', 'PAUSED', 'DROPPED'].includes(media.mediaListEntry?.status) && media.mediaListEntry.progress} watched={media.mediaListEntry?.status === 'COMPLETED'} episodeCount={getMediaMaxEp(media)} {play} />
        </div>
      </div>
    </div>
  {/if}
</div>

<style>
  .close {
    top: 5rem !important;
    left: unset !important;
    right: 3rem !important;
  }
  .back {
    top: 5rem !important;
    left: 9rem !important;
    right: unset !important;
  }
  .banner {
    opacity: 0.5;
    z-index: 0;
    aspect-ratio: 5/1;
    min-height: 20rem;
  }
  @media (min-width: 577px) {
    .cover {
      max-width: 35% !important;
    }
  }
  .row {
    padding-top: 12rem !important
  }
  @media (min-width: 769px) {
    .row  {
      padding: 0 10rem;
    }
  }
  .cover {
    aspect-ratio: 7/10;
  }
  .small-card {
    width: 23rem !important;
  }

  button.bg-dark:not([disabled]):hover {
    background: #292d33 !important;
  }
</style><|MERGE_RESOLUTION|>--- conflicted
+++ resolved
@@ -13,14 +13,10 @@
   import Following from './Following.svelte'
   import smoothScroll from '@/modules/scroll.js'
   import IPC from '@/modules/ipc.js'
-<<<<<<< HEAD
   import SmallCard from "@/components/cards/SmallCard.svelte"
   import SkeletonCard from "@/components/cards/SkeletonCard.svelte"
   import Helper from "@/modules/helper.js"
-=======
-  import { alToken } from '@/modules/settings.js'
-  import { Bookmark, Clapperboard, ExternalLink, Heart, Play, Share2, Timer, TrendingUp, Tv } from 'lucide-svelte'
->>>>>>> cbcc0212
+  import { ArrowLeft, Clapperboard, ExternalLink, Users, Heart, Play, Share2, Timer, TrendingUp, Tv } from 'lucide-svelte'
 
   export let overlay
   const view = getContext('view')
@@ -92,13 +88,11 @@
     IPC.emit('open', url)
   }
   let episodeOrder = true
-<<<<<<< HEAD
   window.addEventListener('overlay-check', () => {
     if (media) {
       close()
     }
   })
-=======
 
 // async function score (media, score) {
     //   const variables = {
@@ -108,14 +102,15 @@
     //   await anilistClient.entry(variables)
     //   media = (await anilistClient.searchIDSingle({ id: media.id })).data.Media
     // }
->>>>>>> cbcc0212
 </script>
 
 <div class='modal modal-full z-50' class:show={media} on:keydown={checkClose} tabindex='-1' role='button' bind:this={modal}>
   {#if media}
     <div class='h-full modal-content bg-very-dark p-0 overflow-y-auto position-relative' bind:this={container} use:smoothScroll>
       {#if mediaList.length > 1}
-        <button class='close back pointer z-30 bg-dark top-20 left-0 position-fixed material-symbols-outlined filled' type='button' use:click={back}>arrow_back</button>
+        <button class='close back pointer z-30 bg-dark top-20 left-0 position-fixed' use:click={back}>
+          <ArrowLeft size='1.8rem' />
+        </button>
       {/if}
       <button class='close pointer z-30 bg-dark top-20 right-0 position-fixed' type='button' use:click={() => close()}> &times; </button>
       <img class='w-full cover-img banner position-absolute' alt='banner' src={media.bannerImage || ' '} />
@@ -129,13 +124,8 @@
               <h1 class='font-weight-very-bold text-white select-all mb-0'>{anilistClient.title(media)}</h1>
               <div class='d-flex flex-row font-size-18 flex-wrap mt-5'>
                 {#if media.averageScore}
-<<<<<<< HEAD
                   <div class='d-flex flex-row mt-10' title='{media.averageScore / 10} by {anilistClient.reviews(media)} reviews'>
-                    <span class='material-symbols-outlined mx-10 font-size-24'> trending_up </span>
-=======
-                  <div class='d-flex flex-row mt-10'>
                     <TrendingUp class='mx-10' size='2.2rem' />
->>>>>>> cbcc0212
                     <span class='mr-20'>
                       Rating: {media.averageScore + '%'}
                     </span>
@@ -166,7 +156,7 @@
                 {/if}
                 {#if media.stats?.scoreDistribution}
                   <div class='d-flex flex-row mt-10'>
-                    <span class='material-symbols-outlined mx-10 font-size-24'> group </span>
+                    <Users class='mx-10' size='2.2rem' />
                     <span class='mr-20' title='{media.averageScore / 10} by {anilistClient.reviews(media)} reviews'>
                       Reviews: {anilistClient.reviews(media)}
                     </span>
@@ -183,25 +173,13 @@
                   <Play class='mr-10' fill='currentColor' size='1.6rem' />
                   {playButtonText}
                 </button>
-<<<<<<< HEAD
-                <div class='mt-20'>
-                  <button class='btn bg-dark btn-lg btn-square material-symbols-outlined font-size-20 shadow-none border-0' class:filled={media.isFavourite} use:click={toggleFavourite} disabled={!Helper.isAniAuth()}>
-                    favorite
+                <div class='mt-20 d-flex'>
+                  <button class='btn bg-dark btn-lg btn-square d-flex align-items-center justify-content-center shadow-none border-0' use:click={toggleFavourite} disabled={!Helper.isAniAuth()}>
+                    <Heart fill={media.isFavourite ? 'currentColor' : 'transparent'} size='1.7rem' />
                   </button>
                   <Scoring {media} viewAnime={true} />
-                  <button class='btn bg-dark btn-lg btn-square ml-10 material-symbols-outlined font-size-20 shadow-none border-0' use:click={() => copyToClipboard(`https://miru.watch/anime/${media.id}`)}>
-                    share
-=======
-                <div class='mt-20 d-flex'>
-                  <button class='btn bg-dark btn-lg btn-square d-flex align-items-center justify-content-center shadow-none border-0' use:click={toggleFavourite} disabled={!alToken}>
-                    <Heart fill={media.isFavourite ? 'currentColor' : 'transparent'} size='1.7rem' />
-                  </button>
-                  <button class='btn bg-dark btn-lg btn-square d-flex align-items-center justify-content-center shadow-none border-0 ml-10' use:click={toggleStatus} disabled={!alToken}>
-                    <Bookmark fill={media.mediaListEntry ? 'currentColor' : 'transparent'} size='1.7rem' />
-                  </button>
                   <button class='btn bg-dark btn-lg btn-square d-flex align-items-center justify-content-center shadow-none border-0 ml-10' use:click={() => copyToClipboard(`https://miru.watch/anime/${media.id}`)}>
                     <Share2 size='1.7rem' />
->>>>>>> cbcc0212
                   </button>
                   <button class='btn bg-dark btn-lg btn-square d-flex align-items-center justify-content-center shadow-none border-0 ml-10' use:click={() => openInBrowser(`https://anilist.co/anime/${media.id}`)}>
                     <ExternalLink size='1.7rem' />
